--- conflicted
+++ resolved
@@ -19,7 +19,7 @@
 import ModesView from "./components/modes/ModesView"
 import { HumanRelayDialog } from "./components/human-relay/HumanRelayDialog"
 import { CheckpointRestoreDialog } from "./components/chat/CheckpointRestoreDialog"
-import { MessageModificationConfirmationDialog } from "./components/chat/MessageModificationConfirmationDialog"
+import { DeleteMessageDialog, EditMessageDialog } from "./components/chat/MessageModificationConfirmationDialog"
 import { AccountView } from "./components/account/AccountView"
 import { useAddNonInteractiveClickListener } from "./components/ui/hooks/useNonInteractiveClick"
 import { TooltipProvider } from "./components/ui/tooltip"
@@ -82,20 +82,14 @@
 		isOpen: boolean
 		messageTs: number
 		text: string
-<<<<<<< HEAD
 		hasCheckpoint: boolean
-=======
 		images?: string[]
->>>>>>> 69c39967
 	}>({
 		isOpen: false,
 		messageTs: 0,
 		text: "",
-<<<<<<< HEAD
 		hasCheckpoint: false,
-=======
 		images: [],
->>>>>>> 69c39967
 	})
 
 	const settingsRef = useRef<SettingsViewRef>(null)
@@ -154,42 +148,11 @@
 			}
 
 			if (message.type === "showDeleteMessageDialog" && message.messageTs) {
-<<<<<<< HEAD
-				// Check if user has opted to skip the confirmation
-				if (skipDeleteMessageConfirmation) {
-					// Directly send the confirmation without showing dialog
-					vscode.postMessage({
-						type: "deleteMessageConfirm",
-						messageTs: message.messageTs,
-					})
-				} else {
-					setDeleteMessageDialogState({
-						isOpen: true,
-						messageTs: message.messageTs,
-						hasCheckpoint: message.hasCheckpoint || false,
-					})
-				}
-			}
-
-			if (message.type === "showEditMessageDialog" && message.messageTs && message.text) {
-				// Check if user has opted to skip the confirmation
-				if (skipEditMessageConfirmation) {
-					// Directly send the confirmation without showing dialog
-					vscode.postMessage({
-						type: "editMessageConfirm",
-						messageTs: message.messageTs,
-						text: message.text,
-					})
-				} else {
-					setEditMessageDialogState({
-						isOpen: true,
-						messageTs: message.messageTs,
-						text: message.text,
-						hasCheckpoint: message.hasCheckpoint || false,
-					})
-				}
-=======
-				setDeleteMessageDialogState({ isOpen: true, messageTs: message.messageTs })
+				setDeleteMessageDialogState({
+					isOpen: true,
+					messageTs: message.messageTs,
+					hasCheckpoint: message.hasCheckpoint || false,
+				})
 			}
 
 			if (message.type === "showEditMessageDialog" && message.messageTs && message.text) {
@@ -197,9 +160,9 @@
 					isOpen: true,
 					messageTs: message.messageTs,
 					text: message.text,
+					hasCheckpoint: message.hasCheckpoint || false,
 					images: message.images || [],
 				})
->>>>>>> 69c39967
 			}
 
 			if (message.type === "acceptInput") {
@@ -288,7 +251,6 @@
 				onSubmit={(requestId, text) => vscode.postMessage({ type: "humanRelayResponse", requestId, text })}
 				onCancel={(requestId) => vscode.postMessage({ type: "humanRelayCancel", requestId })}
 			/>
-<<<<<<< HEAD
 			{deleteMessageDialogState.hasCheckpoint ? (
 				<CheckpointRestoreDialog
 					open={deleteMessageDialogState.isOpen}
@@ -305,23 +267,13 @@
 					}}
 				/>
 			) : (
-				<MessageModificationConfirmationDialog
+				<DeleteMessageDialog
 					open={deleteMessageDialogState.isOpen}
-					type="delete"
 					onOpenChange={(open: boolean) => setDeleteMessageDialogState((prev) => ({ ...prev, isOpen: open }))}
-					onConfirm={(dontShowAgain: boolean) => {
-						// Save the preference if checkbox was checked
-						if (dontShowAgain) {
-							setSkipDeleteMessageConfirmation(true)
-							vscode.postMessage({
-								type: "skipDeleteMessageConfirmation",
-								bool: true,
-							})
-						}
+					onConfirm={() => {
 						vscode.postMessage({
 							type: "deleteMessageConfirm",
 							messageTs: deleteMessageDialogState.messageTs,
-							restoreCheckpoint: false,
 						})
 						setDeleteMessageDialogState((prev) => ({ ...prev, isOpen: false }))
 					}}
@@ -344,55 +296,20 @@
 					}}
 				/>
 			) : (
-				<MessageModificationConfirmationDialog
+				<EditMessageDialog
 					open={editMessageDialogState.isOpen}
-					type="edit"
 					onOpenChange={(open: boolean) => setEditMessageDialogState((prev) => ({ ...prev, isOpen: open }))}
-					onConfirm={(dontShowAgain: boolean) => {
-						// Save the preference if checkbox was checked
-						if (dontShowAgain) {
-							setSkipEditMessageConfirmation(true)
-							vscode.postMessage({
-								type: "skipEditMessageConfirmation",
-								bool: true,
-							})
-						}
+					onConfirm={() => {
 						vscode.postMessage({
 							type: "editMessageConfirm",
 							messageTs: editMessageDialogState.messageTs,
 							text: editMessageDialogState.text,
-							restoreCheckpoint: false,
+							images: editMessageDialogState.images,
 						})
 						setEditMessageDialogState((prev) => ({ ...prev, isOpen: false }))
 					}}
 				/>
 			)}
-=======
-			<DeleteMessageDialog
-				open={deleteMessageDialogState.isOpen}
-				onOpenChange={(open) => setDeleteMessageDialogState((prev) => ({ ...prev, isOpen: open }))}
-				onConfirm={() => {
-					vscode.postMessage({
-						type: "deleteMessageConfirm",
-						messageTs: deleteMessageDialogState.messageTs,
-					})
-					setDeleteMessageDialogState((prev) => ({ ...prev, isOpen: false }))
-				}}
-			/>
-			<EditMessageDialog
-				open={editMessageDialogState.isOpen}
-				onOpenChange={(open) => setEditMessageDialogState((prev) => ({ ...prev, isOpen: open }))}
-				onConfirm={() => {
-					vscode.postMessage({
-						type: "editMessageConfirm",
-						messageTs: editMessageDialogState.messageTs,
-						text: editMessageDialogState.text,
-						images: editMessageDialogState.images,
-					})
-					setEditMessageDialogState((prev) => ({ ...prev, isOpen: false }))
-				}}
-			/>
->>>>>>> 69c39967
 		</>
 	)
 }
