import type { ProviderSettings, OrganizationAllowList } from "@roo-code/types"

import { RouterModels } from "@roo/api"

import { getModelValidationError, validateApiConfigurationExcludingModelErrors } from "../validate"

describe("Model Validation Functions", () => {
	const mockRouterModels: RouterModels = {
		openrouter: {
			"valid-model": {
				maxTokens: 8192,
				contextWindow: 200000,
				supportsImages: true,
				supportsPromptCache: false,
				inputPrice: 3.0,
				outputPrice: 15.0,
			},
			"another-valid-model": {
				maxTokens: 4096,
				contextWindow: 100000,
				supportsImages: false,
				supportsPromptCache: false,
				inputPrice: 1.0,
				outputPrice: 5.0,
			},
		},
		glama: {
			"valid-model": {
				maxTokens: 8192,
				contextWindow: 200000,
				supportsImages: true,
				supportsPromptCache: false,
				inputPrice: 3.0,
				outputPrice: 15.0,
			},
		},
		requesty: {},
		unbound: {},
		litellm: {},
		ollama: {},
		lmstudio: {},
		deepinfra: {},
		"io-intelligence": {},
		"vercel-ai-gateway": {},
<<<<<<< HEAD
		watsonx: {},
=======
		huggingface: {},
>>>>>>> a255c95b
	}

	const allowAllOrganization: OrganizationAllowList = {
		allowAll: true,
		providers: {},
	}

	const restrictiveOrganization: OrganizationAllowList = {
		allowAll: false,
		providers: {
			openrouter: {
				allowAll: false,
				models: ["valid-model"],
			},
		},
	}

	describe("getModelValidationError", () => {
		it("returns undefined for valid OpenRouter model", () => {
			const config: ProviderSettings = {
				apiProvider: "openrouter",
				openRouterModelId: "valid-model",
			}

			const result = getModelValidationError(config, mockRouterModels, allowAllOrganization)
			expect(result).toBeUndefined()
		})

		it("returns error for invalid OpenRouter model", () => {
			const config: ProviderSettings = {
				apiProvider: "openrouter",
				openRouterModelId: "invalid-model",
			}

			const result = getModelValidationError(config, mockRouterModels, allowAllOrganization)
			expect(result).toBe("validation.modelAvailability")
		})

		it("returns error for model not allowed by organization", () => {
			const config: ProviderSettings = {
				apiProvider: "openrouter",
				openRouterModelId: "another-valid-model",
			}

			const result = getModelValidationError(config, mockRouterModels, restrictiveOrganization)
			expect(result).toContain("model")
		})

		it("returns undefined for valid Glama model", () => {
			const config: ProviderSettings = {
				apiProvider: "glama",
				glamaModelId: "valid-model",
			}

			const result = getModelValidationError(config, mockRouterModels, allowAllOrganization)
			expect(result).toBeUndefined()
		})

		it("returns error for invalid Glama model", () => {
			const config: ProviderSettings = {
				apiProvider: "glama",
				glamaModelId: "invalid-model",
			}

			const result = getModelValidationError(config, mockRouterModels, allowAllOrganization)
			expect(result).toBeUndefined()
		})

		it("returns undefined for OpenAI models when no router models provided", () => {
			const config: ProviderSettings = {
				apiProvider: "openai",
				openAiModelId: "gpt-4",
			}

			const result = getModelValidationError(config, undefined, allowAllOrganization)
			expect(result).toBeUndefined()
		})

		it("handles empty model IDs gracefully", () => {
			const config: ProviderSettings = {
				apiProvider: "openrouter",
				openRouterModelId: "",
			}

			const result = getModelValidationError(config, mockRouterModels, allowAllOrganization)
			expect(result).toBe("validation.modelId")
		})

		it("handles undefined model IDs gracefully", () => {
			const config: ProviderSettings = {
				apiProvider: "openrouter",
				// openRouterModelId is undefined
			}

			const result = getModelValidationError(config, mockRouterModels, allowAllOrganization)
			expect(result).toBe("validation.modelId")
		})
	})

	describe("validateApiConfigurationExcludingModelErrors", () => {
		it("returns undefined when configuration is valid", () => {
			const config: ProviderSettings = {
				apiProvider: "openrouter",
				openRouterApiKey: "valid-key",
				openRouterModelId: "valid-model",
			}

			const result = validateApiConfigurationExcludingModelErrors(config, mockRouterModels, allowAllOrganization)
			expect(result).toBeUndefined()
		})

		it("returns error for missing API key", () => {
			const config: ProviderSettings = {
				apiProvider: "openrouter",
				openRouterModelId: "valid-model",
				// Missing openRouterApiKey
			}

			const result = validateApiConfigurationExcludingModelErrors(config, mockRouterModels, allowAllOrganization)
			expect(result).toBe("validation.apiKey")
		})

		it("excludes model-specific errors", () => {
			const config: ProviderSettings = {
				apiProvider: "openrouter",
				openRouterApiKey: "valid-key",
				openRouterModelId: "invalid-model", // This should be ignored
			}

			const result = validateApiConfigurationExcludingModelErrors(config, mockRouterModels, allowAllOrganization)
			expect(result).toBeUndefined() // Should not return model validation error
		})

		it("excludes model-specific organization errors", () => {
			const config: ProviderSettings = {
				apiProvider: "openrouter",
				openRouterApiKey: "valid-key",
				openRouterModelId: "another-valid-model", // Not allowed by restrictive org
			}

			const result = validateApiConfigurationExcludingModelErrors(
				config,
				mockRouterModels,
				restrictiveOrganization,
			)
			expect(result).toBeUndefined() // Should exclude model-specific org errors
		})

		it("returns undefined for valid IO Intelligence model", () => {
			const config: ProviderSettings = {
				apiProvider: "io-intelligence",
				glamaModelId: "valid-model",
			}

			const result = getModelValidationError(config, mockRouterModels, allowAllOrganization)
			expect(result).toBeUndefined()
		})

		it("returns error for invalid IO Intelligence model", () => {
			const config: ProviderSettings = {
				apiProvider: "io-intelligence",
				glamaModelId: "invalid-model",
			}

			const result = getModelValidationError(config, mockRouterModels, allowAllOrganization)
			expect(result).toBeUndefined()
		})
	})
})<|MERGE_RESOLUTION|>--- conflicted
+++ resolved
@@ -42,11 +42,7 @@
 		deepinfra: {},
 		"io-intelligence": {},
 		"vercel-ai-gateway": {},
-<<<<<<< HEAD
-		watsonx: {},
-=======
 		huggingface: {},
->>>>>>> a255c95b
 	}
 
 	const allowAllOrganization: OrganizationAllowList = {
