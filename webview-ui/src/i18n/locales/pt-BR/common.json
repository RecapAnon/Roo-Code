--- conflicted
+++ resolved
@@ -53,24 +53,16 @@
 		}
 	},
 	"confirmation": {
-<<<<<<< HEAD
-		"delete_message": "Excluir Mensagem",
-		"delete_warning": "Excluir esta mensagem irá excluir todas as mensagens subsequentes na conversa. Deseja prosseguir?",
-		"edit_message": "Editar Mensagem",
-		"edit_warning": "Editar esta mensagem irá excluir todas as mensagens subsequentes na conversa. Deseja prosseguir?",
-		"edit_question_with_checkpoint": "Editar esta mensagem irá excluir todas as mensagens posteriores na conversa. Você também deseja desfazer todas as alterações de código até este checkpoint?",
-		"delete_question_with_checkpoint": "Excluir esta mensagem irá excluir todas as mensagens posteriores na conversa. Você também deseja desfazer todas as alterações de código até este checkpoint?",
-		"edit_only": "Não, apenas editar a mensagem",
-		"delete_only": "Não, apenas excluir a mensagem",
-		"restore_to_checkpoint": "Sim, restaurar código para o checkpoint",
-		"proceed": "Prosseguir",
-		"dont_show_again": "Não mostrar novamente"
-=======
 		"deleteMessage": "Excluir Mensagem",
 		"deleteWarning": "Excluir esta mensagem irá excluir todas as mensagens subsequentes na conversa. Deseja prosseguir?",
 		"editMessage": "Editar Mensagem",
 		"editWarning": "Editar esta mensagem irá excluir todas as mensagens subsequentes na conversa. Deseja prosseguir?",
-		"proceed": "Prosseguir"
->>>>>>> fb374b3e
+		"editQuestionWithCheckpoint": "Editar esta mensagem irá excluir todas as mensagens posteriores na conversa. Você também deseja desfazer todas as alterações de código até este checkpoint?",
+		"deleteQuestionWithCheckpoint": "Excluir esta mensagem irá excluir todas as mensagens posteriores na conversa. Você também deseja desfazer todas as alterações de código até este checkpoint?",
+		"editOnly": "Não, apenas editar a mensagem",
+		"deleteOnly": "Não, apenas excluir a mensagem",
+		"restoreToCeckpoint": "Sim, restaurar código para o checkpoint",
+		"proceed": "Prosseguir",
+		"dontShowAgain": "Não mostrar novamente"
 	}
 }