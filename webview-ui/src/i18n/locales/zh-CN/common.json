{
	"answers": {
		"yes": "是",
		"no": "否",
		"cancel": "取消",
		"remove": "移除",
		"keep": "保留"
	},
	"number_format": {
		"thousand_suffix": "k",
		"million_suffix": "m",
		"billion_suffix": "b"
	},
	"ui": {
		"search_placeholder": "搜索..."
	},
	"mermaid": {
		"loading": "生成 Mermaid 图表中...",
		"render_error": "无法渲染图表",
		"buttons": {
			"zoom": "缩放",
			"zoomIn": "放大",
			"zoomOut": "缩小",
			"copy": "复制",
			"save": "保存图片",
			"viewCode": "查看代码",
			"viewDiagram": "查看图表",
			"close": "关闭"
		},
		"modal": {
			"codeTitle": "Mermaid 代码"
		},
		"tabs": {
			"diagram": "图表",
			"code": "代码"
		},
		"feedback": {
			"imageCopied": "图片已复制到剪贴板",
			"copyError": "复制图片时出错"
		}
	},
	"file": {
		"errors": {
			"invalidDataUri": "无效的数据 URI 格式",
			"copyingImage": "复制图片时出错: {{error}}",
			"openingImage": "打开图片时出错: {{error}}",
			"pathNotExists": "路径不存在: {{path}}",
			"couldNotOpen": "无法打开文件: {{error}}",
			"couldNotOpenGeneric": "无法打开文件!"
		},
		"success": {
			"imageDataUriCopied": "图片数据 URI 已复制到剪贴板"
		}
	},
	"confirmation": {
<<<<<<< HEAD
		"delete_message": "删除消息",
		"delete_warning": "删除此消息将删除对话中的所有后续消息。是否继续？",
		"edit_message": "编辑消息",
		"edit_warning": "编辑此消息将删除对话中的所有后续消息。是否继续？",
		"edit_question_with_checkpoint": "编辑此消息将删除对话中的所有后续消息。是否同时将代码变更撤销到此存档点？",
		"delete_question_with_checkpoint": "删除此消息将删除对话中的所有后续消息。是否同时将代码变更撤销到此存档点？",
		"edit_only": "否，仅编辑消息",
		"delete_only": "否，仅删除消息",
		"restore_to_checkpoint": "是，恢复代码到存档点",
		"proceed": "继续",
		"dont_show_again": "不再显示"
=======
		"deleteMessage": "删除消息",
		"deleteWarning": "删除此消息将删除对话中的所有后续消息。是否继续？",
		"editMessage": "编辑消息",
		"editWarning": "编辑此消息将删除对话中的所有后续消息。是否继续？",
		"proceed": "继续"
>>>>>>> fb374b3e
	}
}<|MERGE_RESOLUTION|>--- conflicted
+++ resolved
@@ -53,24 +53,16 @@
 		}
 	},
 	"confirmation": {
-<<<<<<< HEAD
-		"delete_message": "删除消息",
-		"delete_warning": "删除此消息将删除对话中的所有后续消息。是否继续？",
-		"edit_message": "编辑消息",
-		"edit_warning": "编辑此消息将删除对话中的所有后续消息。是否继续？",
-		"edit_question_with_checkpoint": "编辑此消息将删除对话中的所有后续消息。是否同时将代码变更撤销到此存档点？",
-		"delete_question_with_checkpoint": "删除此消息将删除对话中的所有后续消息。是否同时将代码变更撤销到此存档点？",
-		"edit_only": "否，仅编辑消息",
-		"delete_only": "否，仅删除消息",
-		"restore_to_checkpoint": "是，恢复代码到存档点",
-		"proceed": "继续",
-		"dont_show_again": "不再显示"
-=======
 		"deleteMessage": "删除消息",
 		"deleteWarning": "删除此消息将删除对话中的所有后续消息。是否继续？",
 		"editMessage": "编辑消息",
 		"editWarning": "编辑此消息将删除对话中的所有后续消息。是否继续？",
-		"proceed": "继续"
->>>>>>> fb374b3e
+		"editQuestionWithCheckpoint": "编辑此消息将删除对话中的所有后续消息。是否同时将代码变更撤销到此存档点？",
+		"deleteQuestionWithCheckpoint": "删除此消息将删除对话中的所有后续消息。是否同时将代码变更撤销到此存档点？",
+		"editOnly": "否，仅编辑消息",
+		"deleteOnly": "否，仅删除消息",
+		"restoreToCeckpoint": "是，恢复代码到存档点",
+		"proceed": "继续",
+		"dontShowAgain": "不再显示"
 	}
 }