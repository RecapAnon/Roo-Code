{
	"common": {
		"save": "Desar",
		"done": "Fet",
		"cancel": "Cancel·lar",
		"reset": "Restablir",
		"select": "Seleccionar",
		"add": "Afegir capçalera",
		"remove": "Eliminar"
	},
	"header": {
		"title": "Configuració",
		"saveButtonTooltip": "Desar canvis",
		"nothingChangedTooltip": "No s'ha canviat res",
		"doneButtonTooltip": "Descartar els canvis no desats i tancar el panell de configuració"
	},
	"unsavedChangesDialog": {
		"title": "Canvis no desats",
		"description": "Voleu descartar els canvis i continuar?",
		"cancelButton": "Cancel·lar",
		"discardButton": "Descartar canvis"
	},
	"sections": {
		"providers": "Proveïdors",
		"autoApprove": "Auto-aprovació",
		"browser": "Accés a l'ordinador",
		"checkpoints": "Punts de control",
		"notifications": "Notificacions",
		"contextManagement": "Context",
		"terminal": "Terminal",
		"prompts": "Indicacions",
		"experimental": "Experimental",
		"language": "Idioma",
		"about": "Sobre Roo Code",
		"diagnostics": "Diagnostics"
	},
	"prompts": {
		"description": "Configura les indicacions de suport utilitzades per a accions ràpides com millorar indicacions, explicar codi i solucionar problemes. Aquestes indicacions ajuden Roo a proporcionar millor assistència per a tasques comunes de desenvolupament."
	},
	"codeIndex": {
		"title": "Indexació de codi",
		"enableLabel": "Habilitar indexació de codi",
		"enableDescription": "<0>Indexació de codi</0> és una característica experimental que crea un índex de cerca semàntica del vostre projecte utilitzant embeddings d'IA. Això permet a Roo Code entendre millor i navegar per grans bases de codi trobant codi rellevant basat en significat en lloc de només paraules clau.",
		"providerLabel": "Proveïdor d'embeddings",
		"selectProviderPlaceholder": "Seleccionar proveïdor",
		"openaiProvider": "OpenAI",
		"ollamaProvider": "Ollama",
		"openaiCompatibleProvider": "Compatible amb OpenAI",
		"openaiCompatibleBaseUrlLabel": "URL base:",
		"openaiCompatibleApiKeyLabel": "Clau API:",
		"openaiCompatibleModelDimensionLabel": "Dimensió d'Embedding:",
		"openaiCompatibleModelDimensionPlaceholder": "p. ex., 1536",
		"openaiCompatibleModelDimensionDescription": "La dimensió d'embedding (mida de sortida) per al teu model. Consulta la documentació del teu proveïdor per a aquest valor. Valors comuns: 384, 768, 1536, 3072.",
		"openaiKeyLabel": "Clau OpenAI:",
		"modelLabel": "Model",
		"selectModelPlaceholder": "Seleccionar model",
		"ollamaUrlLabel": "URL d'Ollama:",
		"qdrantUrlLabel": "URL de Qdrant",
		"qdrantKeyLabel": "Clau de Qdrant:",
		"startIndexingButton": "Iniciar indexació",
		"clearIndexDataButton": "Esborrar dades d'índex",
		"unsavedSettingsMessage": "Si us plau, deseu la configuració abans d'iniciar el procés d'indexació.",
		"clearDataDialog": {
			"title": "Esteu segur?",
			"description": "Aquesta acció no es pot desfer. Eliminarà permanentment les dades d'índex de la vostra base de codi.",
			"cancelButton": "Cancel·lar",
			"confirmButton": "Esborrar dades"
		}
	},
	"autoApprove": {
		"description": "Permet que Roo realitzi operacions automàticament sense requerir aprovació. Activeu aquesta configuració només si confieu plenament en la IA i enteneu els riscos de seguretat associats.",
		"readOnly": {
			"label": "Llegir",
			"description": "Quan està activat, Roo veurà automàticament el contingut del directori i llegirà fitxers sense que calgui fer clic al botó Aprovar.",
			"outsideWorkspace": {
				"label": "Incloure fitxers fora de l'espai de treball",
				"description": "Permetre a Roo llegir fitxers fora de l'espai de treball actual sense requerir aprovació."
			}
		},
		"write": {
			"label": "Escriure",
			"description": "Crear i editar fitxers automàticament sense requerir aprovació",
			"delayLabel": "Retard després d'escriptura per permetre que els diagnòstics detectin possibles problemes",
			"outsideWorkspace": {
				"label": "Incloure fitxers fora de l'espai de treball",
				"description": "Permetre a Roo crear i editar fitxers fora de l'espai de treball actual sense requerir aprovació."
			},
			"protected": {
				"label": "Incloure fitxers protegits",
				"description": "Permetre a Roo crear i editar fitxers protegits (com .rooignore i fitxers de configuració .roo/) sense requerir aprovació."
			}
		},
		"browser": {
			"label": "Navegador",
			"description": "Realitzar accions del navegador automàticament sense requerir aprovació. Nota: Només s'aplica quan el model admet l'ús de l'ordinador"
		},
		"retry": {
			"label": "Reintentar",
			"description": "Tornar a intentar sol·licituds d'API fallides automàticament quan el servidor retorna una resposta d'error",
			"delayLabel": "Retard abans de tornar a intentar la sol·licitud"
		},
		"mcp": {
			"label": "MCP",
			"description": "Habilitar l'aprovació automàtica d'eines MCP individuals a la vista de Servidors MCP (requereix tant aquesta configuració com la casella \"Permetre sempre\" de l'eina)"
		},
		"modeSwitch": {
			"label": "Mode",
			"description": "Canviar automàticament entre diferents modes sense requerir aprovació"
		},
		"subtasks": {
			"label": "Subtasques",
			"description": "Permetre la creació i finalització de subtasques sense requerir aprovació"
		},
		"execute": {
			"label": "Executar",
			"description": "Executar automàticament comandes de terminal permeses sense requerir aprovació",
			"allowedCommands": "Comandes d'auto-execució permeses",
			"allowedCommandsDescription": "Prefixos de comandes que poden ser executats automàticament quan \"Aprovar sempre operacions d'execució\" està habilitat. Afegeix * per permetre totes les comandes (usar amb precaució).",
			"commandPlaceholder": "Introduïu prefix de comanda (ex. 'git ')",
			"addButton": "Afegir"
		},
		"apiRequestLimit": {
			"title": "Màximes Sol·licituds",
			"description": "Fes aquesta quantitat de sol·licituds API automàticament abans de demanar aprovació per continuar amb la tasca.",
			"unlimited": "Il·limitat"
		}
	},
	"providers": {
		"providerDocumentation": "Documentació de {{provider}}",
		"configProfile": "Perfil de configuració",
		"description": "Deseu diferents configuracions d'API per canviar ràpidament entre proveïdors i configuracions.",
		"apiProvider": "Proveïdor d'API",
		"model": "Model",
		"nameEmpty": "El nom no pot estar buit",
		"nameExists": "Ja existeix un perfil amb aquest nom",
		"deleteProfile": "Esborrar perfil",
		"invalidArnFormat": "Format ARN no vàlid. Comprova els exemples anteriors.",
		"enterNewName": "Introduïu un nou nom",
		"addProfile": "Afegeix perfil",
		"renameProfile": "Canvia el nom del perfil",
		"newProfile": "Nou perfil de configuració",
		"enterProfileName": "Introduïu el nom del perfil",
		"createProfile": "Crea perfil",
		"cannotDeleteOnlyProfile": "No es pot eliminar l'únic perfil",
		"searchPlaceholder": "Cerca perfils",
		"noMatchFound": "No s'han trobat perfils coincidents",
		"vscodeLmDescription": "L'API del model de llenguatge de VS Code us permet executar models proporcionats per altres extensions de VS Code (incloent-hi, però no limitat a, GitHub Copilot). La manera més senzilla de començar és instal·lar les extensions Copilot i Copilot Chat des del VS Code Marketplace.",
		"awsCustomArnUse": "Introduïu un ARN vàlid d'Amazon Bedrock per al model que voleu utilitzar. Exemples de format:",
		"awsCustomArnDesc": "Assegureu-vos que la regió a l'ARN coincideix amb la regió d'AWS seleccionada anteriorment.",
		"openRouterApiKey": "Clau API d'OpenRouter",
		"getOpenRouterApiKey": "Obtenir clau API d'OpenRouter",
		"apiKeyStorageNotice": "Les claus API s'emmagatzemen de forma segura a l'Emmagatzematge Secret de VSCode",
		"glamaApiKey": "Clau API de Glama",
		"getGlamaApiKey": "Obtenir clau API de Glama",
		"useCustomBaseUrl": "Utilitzar URL base personalitzada",
		"useReasoning": "Activar raonament",
		"useHostHeader": "Utilitzar capçalera Host personalitzada",
		"useLegacyFormat": "Utilitzar el format d'API OpenAI antic",
		"customHeaders": "Capçaleres personalitzades",
		"headerName": "Nom de la capçalera",
		"headerValue": "Valor de la capçalera",
		"noCustomHeaders": "No hi ha capçaleres personalitzades definides. Feu clic al botó + per afegir-ne una.",
		"requestyApiKey": "Clau API de Requesty",
		"refreshModels": {
			"label": "Actualitzar models",
			"hint": "Si us plau, torneu a obrir la configuració per veure els models més recents.",
			"loading": "Actualitzant la llista de models...",
			"success": "Llista de models actualitzada correctament!",
			"error": "No s'ha pogut actualitzar la llista de models. Si us plau, torneu-ho a provar."
		},
		"getRequestyApiKey": "Obtenir clau API de Requesty",
		"openRouterTransformsText": "Comprimir prompts i cadenes de missatges a la mida del context (<a>Transformacions d'OpenRouter</a>)",
		"anthropicApiKey": "Clau API d'Anthropic",
		"getAnthropicApiKey": "Obtenir clau API d'Anthropic",
		"anthropicUseAuthToken": "Passar la clau API d'Anthropic com a capçalera d'autorització en lloc de X-Api-Key",
		"chutesApiKey": "Clau API de Chutes",
		"getChutesApiKey": "Obtenir clau API de Chutes",
		"deepSeekApiKey": "Clau API de DeepSeek",
		"getDeepSeekApiKey": "Obtenir clau API de DeepSeek",
		"geminiApiKey": "Clau API de Gemini",
		"getGroqApiKey": "Obtenir clau API de Groq",
		"groqApiKey": "Clau API de Groq",
		"getGeminiApiKey": "Obtenir clau API de Gemini",
		"openAiApiKey": "Clau API d'OpenAI",
		"apiKey": "Clau API",
		"openAiBaseUrl": "URL base",
		"getOpenAiApiKey": "Obtenir clau API d'OpenAI",
		"mistralApiKey": "Clau API de Mistral",
		"getMistralApiKey": "Obtenir clau API de Mistral / Codestral",
		"codestralBaseUrl": "URL base de Codestral (opcional)",
		"codestralBaseUrlDesc": "Establir una URL alternativa per al model Codestral.",
		"xaiApiKey": "Clau API de xAI",
		"getXaiApiKey": "Obtenir clau API de xAI",
		"litellmApiKey": "Clau API de LiteLLM",
		"litellmBaseUrl": "URL base de LiteLLM",
		"awsCredentials": "Credencials d'AWS",
		"awsProfile": "Perfil d'AWS",
		"awsProfileName": "Nom del perfil d'AWS",
		"awsAccessKey": "Clau d'accés d'AWS",
		"awsSecretKey": "Clau secreta d'AWS",
		"awsSessionToken": "Token de sessió d'AWS",
		"awsRegion": "Regió d'AWS",
		"awsCrossRegion": "Utilitzar inferència entre regions",
		"awsBedrockVpc": {
			"useCustomVpcEndpoint": "Utilitzar punt final VPC personalitzat",
			"vpcEndpointUrlPlaceholder": "Introduïu l'URL del punt final VPC (opcional)",
			"examples": "Exemples:"
		},
		"enablePromptCaching": "Habilitar emmagatzematge en caché de prompts",
		"enablePromptCachingTitle": "Habilitar l'emmagatzematge en caché de prompts per millorar el rendiment i reduir els costos per als models compatibles.",
		"cacheUsageNote": "Nota: Si no veieu l'ús de la caché, proveu de seleccionar un model diferent i després tornar a seleccionar el model desitjat.",
		"vscodeLmModel": "Model de llenguatge",
		"vscodeLmWarning": "Nota: Aquesta és una integració molt experimental i el suport del proveïdor variarà. Si rebeu un error sobre un model no compatible, és un problema del proveïdor.",
		"googleCloudSetup": {
			"title": "Per utilitzar Google Cloud Vertex AI, necessiteu:",
			"step1": "1. Crear un compte de Google Cloud, habilitar l'API de Vertex AI i habilitar els models Claude necessaris.",
			"step2": "2. Instal·lar Google Cloud CLI i configurar les credencials d'aplicació per defecte.",
			"step3": "3. O crear un compte de servei amb credencials."
		},
		"googleCloudCredentials": "Credencials de Google Cloud",
		"googleCloudKeyFile": "Ruta del fitxer de clau de Google Cloud",
		"googleCloudProjectId": "ID del projecte de Google Cloud",
		"googleCloudRegion": "Regió de Google Cloud",
		"lmStudio": {
			"baseUrl": "URL base (opcional)",
			"modelId": "ID del model",
			"speculativeDecoding": "Habilitar descodificació especulativa",
			"draftModelId": "ID del model d'esborrany",
			"draftModelDesc": "El model d'esborrany ha de ser de la mateixa família de models perquè la descodificació especulativa funcioni correctament.",
			"selectDraftModel": "Seleccionar model d'esborrany",
			"noModelsFound": "No s'han trobat models d'esborrany. Assegureu-vos que LM Studio s'està executant amb el mode servidor habilitat.",
			"description": "LM Studio permet executar models localment al vostre ordinador. Per a instruccions sobre com començar, consulteu la seva <a>Guia d'inici ràpid</a>. També necessitareu iniciar la funció de <b>Servidor Local</b> de LM Studio per utilitzar-la amb aquesta extensió. <span>Nota:</span> Roo Code utilitza prompts complexos i funciona millor amb models Claude. Els models menys capaços poden no funcionar com s'espera."
		},
		"ollama": {
			"baseUrl": "URL base (opcional)",
			"modelId": "ID del model",
			"description": "Ollama permet executar models localment al vostre ordinador. Per a instruccions sobre com començar, consulteu la Guia d'inici ràpid.",
			"warning": "Nota: Roo Code utilitza prompts complexos i funciona millor amb models Claude. Els models menys capaços poden no funcionar com s'espera."
		},
		"unboundApiKey": "Clau API d'Unbound",
		"getUnboundApiKey": "Obtenir clau API d'Unbound",
		"unboundRefreshModelsSuccess": "Llista de models actualitzada! Ara podeu seleccionar entre els últims models.",
		"unboundInvalidApiKey": "Clau API no vàlida. Si us plau, comproveu la vostra clau API i torneu-ho a provar.",
		"humanRelay": {
			"description": "No es requereix clau API, però l'usuari necessita ajuda per copiar i enganxar informació al xat d'IA web.",
			"instructions": "Durant l'ús, apareixerà un diàleg i el missatge actual es copiarà automàticament al porta-retalls. Necessiteu enganxar-lo a les versions web d'IA (com ChatGPT o Claude), després copiar la resposta de l'IA de nou al diàleg i fer clic al botó de confirmació."
		},
		"openRouter": {
			"providerRouting": {
				"title": "Encaminament de Proveïdors d'OpenRouter",
				"description": "OpenRouter dirigeix les sol·licituds als millors proveïdors disponibles per al vostre model. Per defecte, les sol·licituds s'equilibren entre els principals proveïdors per maximitzar el temps de funcionament. No obstant això, podeu triar un proveïdor específic per utilitzar amb aquest model.",
				"learnMore": "Més informació sobre l'encaminament de proveïdors"
			}
		},
		"customModel": {
			"capabilities": "Configureu les capacitats i preus per al vostre model personalitzat compatible amb OpenAI. Tingueu cura en especificar les capacitats del model, ja que poden afectar com funciona Roo Code.",
			"maxTokens": {
				"label": "Màxim de tokens de sortida",
				"description": "El nombre màxim de tokens que el model pot generar en una resposta. (Establiu -1 per permetre que el servidor estableixi el màxim de tokens.)"
			},
			"contextWindow": {
				"label": "Mida de la finestra de context",
				"description": "Total de tokens (entrada + sortida) que el model pot processar."
			},
			"imageSupport": {
				"label": "Suport d'imatges",
				"description": "Aquest model és capaç de processar i entendre imatges?"
			},
			"computerUse": {
				"label": "Ús de l'ordinador",
				"description": "Aquest model és capaç d'interactuar amb un navegador? (com Claude 3.7 Sonnet)"
			},
			"promptCache": {
				"label": "Emmagatzematge en caché de prompts",
				"description": "Aquest model és capaç d'emmagatzemar prompts en caché?"
			},
			"pricing": {
				"input": {
					"label": "Preu d'entrada",
					"description": "Cost per milió de tokens en l'entrada/prompt. Això afecta el cost d'enviar context i instruccions al model."
				},
				"output": {
					"label": "Preu de sortida",
					"description": "Cost per milió de tokens en la resposta del model. Això afecta el cost del contingut generat i les completions."
				},
				"cacheReads": {
					"label": "Preu de lectures de caché",
					"description": "Cost per milió de tokens per llegir de la caché. Aquest és el preu cobrat quan es recupera una resposta emmagatzemada en caché."
				},
				"cacheWrites": {
					"label": "Preu d'escriptures de caché",
					"description": "Cost per milió de tokens per escriure a la caché. Aquest és el preu cobrat quan s'emmagatzema un prompt per primera vegada."
				}
			},
			"resetDefaults": "Restablir als valors per defecte"
		},
		"rateLimitSeconds": {
			"label": "Límit de freqüència",
			"description": "Temps mínim entre sol·licituds d'API."
		},
		"reasoningEffort": {
			"label": "Esforç de raonament del model",
			"high": "Alt",
			"medium": "Mitjà",
			"low": "Baix"
		},
		"setReasoningLevel": "Activa l'esforç de raonament"
	},
	"browser": {
		"enable": {
			"label": "Habilitar eina de navegador",
			"description": "Quan està habilitat, Roo pot utilitzar un navegador per interactuar amb llocs web quan s'utilitzen models que admeten l'ús de l'ordinador. <0>Més informació</0>"
		},
		"viewport": {
			"label": "Mida del viewport",
			"description": "Seleccioneu la mida del viewport per a interaccions del navegador. Això afecta com es mostren i interactuen els llocs web.",
			"options": {
				"largeDesktop": "Escriptori gran (1280x800)",
				"smallDesktop": "Escriptori petit (900x600)",
				"tablet": "Tauleta (768x1024)",
				"mobile": "Mòbil (360x640)"
			}
		},
		"screenshotQuality": {
			"label": "Qualitat de captures de pantalla",
			"description": "Ajusteu la qualitat WebP de les captures de pantalla del navegador. Valors més alts proporcionen captures més clares però augmenten l'ús de token."
		},
		"remote": {
			"label": "Utilitzar connexió remota del navegador",
			"description": "Connectar a un navegador Chrome que s'executa amb depuració remota habilitada (--remote-debugging-port=9222).",
			"urlPlaceholder": "URL personalitzada (ex. http://localhost:9222)",
			"testButton": "Provar connexió",
			"testingButton": "Provant...",
			"instructions": "Introduïu l'adreça d'amfitrió del protocol DevTools o deixeu-la buida per descobrir automàticament instàncies locals de Chrome. El botó Provar Connexió provarà la URL personalitzada si es proporciona, o descobrirà automàticament si el camp està buit."
		}
	},
	"checkpoints": {
		"enable": {
			"label": "Habilitar punts de control automàtics",
			"description": "Quan està habilitat, Roo crearà automàticament punts de control durant l'execució de tasques, facilitant la revisió de canvis o la reversió a estats anteriors. <0>Més informació</0>"
		}
	},
	"notifications": {
		"sound": {
			"label": "Habilitar efectes de so",
			"description": "Quan està habilitat, Roo reproduirà efectes de so per a notificacions i esdeveniments.",
			"volumeLabel": "Volum"
		},
		"tts": {
			"label": "Habilitar text a veu",
			"description": "Quan està habilitat, Roo llegirà en veu alta les seves respostes utilitzant text a veu.",
			"speedLabel": "Velocitat"
		}
	},
	"contextManagement": {
		"description": "Controleu quina informació s'inclou a la finestra de context de la IA, afectant l'ús de token i la qualitat de resposta",
		"autoCondenseContextPercent": {
			"label": "Llindar per activar la condensació intel·ligent de context",
			"description": "Quan la finestra de context assoleix aquest llindar, Roo la condensarà automàticament."
		},
		"condensingApiConfiguration": {
			"label": "Configuració d'API per a la condensació de context",
			"description": "Seleccioneu quina configuració d'API utilitzar per a les operacions de condensació de context. Deixeu-ho sense seleccionar per utilitzar la configuració activa actual.",
			"useCurrentConfig": "Per defecte"
		},
		"customCondensingPrompt": {
			"label": "Indicació personalitzada de condensació de context",
			"description": "Personalitzeu la indicació del sistema utilitzada per a la condensació de context. Deixeu-ho buit per utilitzar la indicació per defecte.",
			"placeholder": "Introduïu aquí la vostra indicació de condensació personalitzada...\n\nPodeu utilitzar la mateixa estructura que la indicació per defecte:\n- Conversa anterior\n- Treball actual\n- Conceptes tècnics clau\n- Fitxers i codi rellevants\n- Resolució de problemes\n- Tasques pendents i següents passos",
			"reset": "Restablir als valors per defecte",
			"hint": "Buit = utilitzar indicació per defecte"
		},
		"autoCondenseContext": {
			"name": "Activar automàticament la condensació intel·ligent de context"
		},
		"openTabs": {
			"label": "Límit de context de pestanyes obertes",
			"description": "Nombre màxim de pestanyes obertes de VSCode a incloure al context. Valors més alts proporcionen més context però augmenten l'ús de token."
		},
		"workspaceFiles": {
			"label": "Límit de context de fitxers de l'espai de treball",
			"description": "Nombre màxim de fitxers a incloure als detalls del directori de treball actual. Valors més alts proporcionen més context però augmenten l'ús de token."
		},
		"rooignore": {
			"label": "Mostrar fitxers .rooignore en llistes i cerques",
			"description": "Quan està habilitat, els fitxers que coincideixen amb els patrons a .rooignore es mostraran en llistes amb un símbol de cadenat. Quan està deshabilitat, aquests fitxers s'ocultaran completament de les llistes de fitxers i cerques."
		},
		"maxReadFile": {
			"label": "Llindar d'auto-truncament de lectura de fitxers",
			"description": "Roo llegeix aquest nombre de línies quan el model omet els valors d'inici/final. Si aquest nombre és menor que el total del fitxer, Roo genera un índex de números de línia de les definicions de codi. Casos especials: -1 indica a Roo que llegeixi tot el fitxer (sense indexació), i 0 indica que no llegeixi cap línia i proporcioni només índexs de línia per a un context mínim. Valors més baixos minimitzen l'ús inicial de context, permetent lectures posteriors de rangs de línies precisos. Les sol·licituds amb inici/final explícits no estan limitades per aquesta configuració.",
			"lines": "línies",
			"always_full_read": "Llegeix sempre el fitxer sencer"
		},
		"maxConcurrentFileReads": {
			"label": "Límit de lectures simultànies",
			"description": "Nombre màxim de fitxers que l'eina 'read_file' pot processar simultàniament. Els valors més alts poden accelerar la lectura de múltiples fitxers petits però augmenten l'ús de memòria."
		}
	},
	"terminal": {
		"basic": {
			"label": "Configuració del terminal: Bàsica",
			"description": "Configuració bàsica del terminal"
		},
		"advanced": {
			"label": "Configuració del terminal: Avançada",
			"description": "Les següents opcions poden requerir reiniciar el terminal per aplicar la configuració."
		},
		"outputLineLimit": {
			"label": "Límit de sortida de terminal",
			"description": "Nombre màxim de línies a incloure a la sortida del terminal en executar comandes. Quan s'excedeix, s'eliminaran línies del mig, estalviant token. <0>Més informació</0>"
		},
		"shellIntegrationTimeout": {
			"label": "Temps d'espera d'integració de shell del terminal",
			"description": "Temps màxim d'espera per a la inicialització de la integració de shell abans d'executar comandes. Per a usuaris amb temps d'inici de shell llargs, aquest valor pot necessitar ser augmentat si veieu errors \"Shell Integration Unavailable\" al terminal. <0>Més informació</0>"
		},
		"shellIntegrationDisabled": {
			"label": "Desactiva la integració de l'intèrpret d'ordres del terminal",
			"description": "Activa això si les ordres del terminal no funcionen correctament o si veus errors de 'Shell Integration Unavailable'. Això utilitza un mètode més senzill per executar ordres, evitant algunes funcions avançades del terminal. <0>Més informació</0>"
		},
		"commandDelay": {
			"label": "Retard de comanda del terminal",
			"description": "Retard en mil·lisegons a afegir després de l'execució de la comanda. La configuració predeterminada de 0 desactiva completament el retard. Això pot ajudar a assegurar que la sortida de la comanda es capturi completament en terminals amb problemes de temporització. En la majoria de terminals s'implementa establint `PROMPT_COMMAND='sleep N'` i Powershell afegeix `start-sleep` al final de cada comanda. Originalment era una solució per al error VSCode#237208 i pot no ser necessari. <0>Més informació</0>"
		},
		"compressProgressBar": {
			"label": "Comprimir sortida de barra de progrés",
			"description": "Quan està habilitat, processa la sortida del terminal amb retorns de carro (\\r) per simular com un terminal real mostraria el contingut. Això elimina els estats intermedis de les barres de progrés, mantenint només l'estat final, la qual cosa conserva espai de context per a informació més rellevant. <0>Més informació</0>"
		},
		"powershellCounter": {
			"label": "Habilita la solució temporal del comptador PowerShell",
			"description": "Quan està habilitat, afegeix un comptador a les comandes PowerShell per assegurar l'execució correcta de les comandes. Això ajuda amb els terminals PowerShell que poden tenir problemes amb la captura de sortida. <0>Més informació</0>"
		},
		"zshClearEolMark": {
			"label": "Neteja la marca EOL de ZSH",
			"description": "Quan està habilitat, neteja la marca de final de línia de ZSH establint PROMPT_EOL_MARK=''. Això evita problemes amb la interpretació de la sortida de comandes quan acaba amb caràcters especials com '%'. <0>Més informació</0>"
		},
		"zshOhMy": {
			"label": "Habilita la integració Oh My Zsh",
			"description": "Quan està habilitat, estableix ITERM_SHELL_INTEGRATION_INSTALLED=Yes per habilitar les característiques d'integració del shell Oh My Zsh. Aplicar aquesta configuració pot requerir reiniciar l'IDE. <0>Més informació</0>"
		},
		"zshP10k": {
			"label": "Habilita la integració Powerlevel10k",
			"description": "Quan està habilitat, estableix POWERLEVEL9K_TERM_SHELL_INTEGRATION=true per habilitar les característiques d'integració del shell Powerlevel10k. <0>Més informació</0>"
		},
		"zdotdir": {
			"label": "Habilitar gestió de ZDOTDIR",
			"description": "Quan està habilitat, crea un directori temporal per a ZDOTDIR per gestionar correctament la integració del shell zsh. Això assegura que la integració del shell de VSCode funcioni correctament amb zsh mentre es preserva la teva configuració de zsh. <0>Més informació</0>"
		},
		"inheritEnv": {
			"label": "Hereta variables d'entorn",
			"description": "Quan està habilitat, el terminal hereta les variables d'entorn del procés pare de VSCode, com ara la configuració d'integració del shell definida al perfil d'usuari. Això commuta directament la configuració global de VSCode `terminal.integrated.inheritEnv`. <0>Més informació</0>"
		}
	},
	"advanced": {
		"diff": {
			"label": "Habilitar edició mitjançant diffs",
			"description": "Quan està habilitat, Roo podrà editar fitxers més ràpidament i rebutjarà automàticament escriptures completes de fitxers truncats. Funciona millor amb l'últim model Claude 3.7 Sonnet.",
			"strategy": {
				"label": "Estratègia de diff",
				"options": {
					"standard": "Estàndard (Bloc únic)",
					"multiBlock": "Experimental: Diff multi-bloc",
					"unified": "Experimental: Diff unificat"
				},
				"descriptions": {
					"standard": "L'estratègia de diff estàndard aplica canvis a un sol bloc de codi alhora.",
					"unified": "L'estratègia de diff unificat pren múltiples enfocaments per aplicar diffs i tria el millor enfocament.",
					"multiBlock": "L'estratègia de diff multi-bloc permet actualitzar múltiples blocs de codi en un fitxer en una sola sol·licitud."
				}
			},
			"matchPrecision": {
				"label": "Precisió de coincidència",
				"description": "Aquest control lliscant controla amb quina precisió han de coincidir les seccions de codi en aplicar diffs. Valors més baixos permeten coincidències més flexibles però augmenten el risc de reemplaçaments incorrectes. Utilitzeu valors per sota del 100% amb extrema precaució."
			}
		}
	},
	"experimental": {
		"DIFF_STRATEGY_UNIFIED": {
			"name": "Utilitzar estratègia diff unificada experimental",
			"description": "Activar l'estratègia diff unificada experimental. Aquesta estratègia podria reduir el nombre de reintents causats per errors del model, però pot causar comportaments inesperats o edicions incorrectes. Activeu-la només si enteneu els riscos i esteu disposats a revisar acuradament tots els canvis."
		},
		"SEARCH_AND_REPLACE": {
			"name": "Utilitzar eina de cerca i reemplaçament experimental",
			"description": "Activar l'eina de cerca i reemplaçament experimental, permetent a Roo reemplaçar múltiples instàncies d'un terme de cerca en una sola petició."
		},
		"INSERT_BLOCK": {
			"name": "Utilitzar eina d'inserció de contingut experimental",
			"description": "Activar l'eina d'inserció de contingut experimental, permetent a Roo inserir contingut a números de línia específics sense necessitat de crear un diff."
		},
		"POWER_STEERING": {
			"name": "Utilitzar mode \"direcció assistida\" experimental",
			"description": "Quan està activat, Roo recordarà al model els detalls de la seva definició de mode actual amb més freqüència. Això portarà a una adherència més forta a les definicions de rol i instruccions personalitzades, però utilitzarà més tokens per missatge."
		},
		"MULTI_SEARCH_AND_REPLACE": {
			"name": "Utilitzar eina diff de blocs múltiples experimental",
			"description": "Quan està activat, Roo utilitzarà l'eina diff de blocs múltiples. Això intentarà actualitzar múltiples blocs de codi a l'arxiu en una sola petició."
		},
		"CONCURRENT_FILE_READS": {
			"name": "Habilitar lectura concurrent de fitxers",
			"description": "Quan està habilitat, Roo pot llegir múltiples fitxers en una sola sol·licitud. Quan està deshabilitat, Roo ha de llegir fitxers un per un. Deshabilitar-ho pot ajudar quan es treballa amb models menys capaços o quan voleu més control sobre l'accés als fitxers."
		},
		"MARKETPLACE": {
			"name": "Habilitar Marketplace",
			"description": "Quan està habilitat, pots instal·lar MCP i modes personalitzats del Marketplace."
		},
		"DISABLE_COMPLETION_COMMAND": {
			"name": "Desactivar l'execució de comandes a attempt_completion",
			"description": "Quan està activat, l'eina attempt_completion no executarà comandes. Aquesta és una característica experimental per preparar la futura eliminació de l'execució de comandes en la finalització de tasques."
		},
		"MULTI_FILE_APPLY_DIFF": {
			"name": "Habilita edicions de fitxers concurrents",
			"description": "Quan està activat, Roo pot editar múltiples fitxers en una sola petició. Quan està desactivat, Roo ha d'editar fitxers d'un en un. Desactivar això pot ajudar quan es treballa amb models menys capaços o quan vols més control sobre les modificacions de fitxers."
		}
	},
	"promptCaching": {
		"label": "Desactivar la memòria cau de prompts",
		"description": "Quan està marcat, Roo no utilitzarà la memòria cau de prompts per a aquest model."
	},
	"temperature": {
		"useCustom": "Utilitzar temperatura personalitzada",
		"description": "Controla l'aleatorietat en les respostes del model.",
		"rangeDescription": "Valors més alts fan que la sortida sigui més aleatòria, valors més baixos la fan més determinista."
	},
	"modelInfo": {
		"supportsImages": "Suporta imatges",
		"noImages": "No suporta imatges",
		"supportsComputerUse": "Suporta ús de l'ordinador",
		"noComputerUse": "No suporta ús de l'ordinador",
		"supportsPromptCache": "Suporta emmagatzematge en caché de prompts",
		"noPromptCache": "No suporta emmagatzematge en caché de prompts",
		"maxOutput": "Sortida màxima",
		"inputPrice": "Preu d'entrada",
		"outputPrice": "Preu de sortida",
		"cacheReadsPrice": "Preu de lectures de caché",
		"cacheWritesPrice": "Preu d'escriptures de caché",
		"enableStreaming": "Habilitar streaming",
		"enableR1Format": "Activar els paràmetres del model R1",
		"enableR1FormatTips": "S'ha d'activat quan s'utilitzen models R1 com el QWQ per evitar errors 400",
		"useAzure": "Utilitzar Azure",
		"azureApiVersion": "Establir versió de l'API d'Azure",
		"gemini": {
			"freeRequests": "* Gratuït fins a {{count}} sol·licituds per minut. Després d'això, la facturació depèn de la mida del prompt.",
			"pricingDetails": "Per a més informació, consulteu els detalls de preus.",
			"billingEstimate": "* La facturació és una estimació - el cost exacte depèn de la mida del prompt."
		}
	},
	"modelPicker": {
		"automaticFetch": "L'extensió obté automàticament la llista més recent de models disponibles a <serviceLink>{{serviceName}}</serviceLink>. Si no esteu segur de quin model triar, Roo Code funciona millor amb <defaultModelLink>{{defaultModelId}}</defaultModelLink>. També podeu cercar \"free\" per a opcions gratuïtes actualment disponibles.",
		"label": "Model",
		"searchPlaceholder": "Cerca",
		"noMatchFound": "No s'ha trobat cap coincidència",
		"useCustomModel": "Utilitzar personalitzat: {{modelId}}"
	},
	"footer": {
		"feedback": "Si teniu qualsevol pregunta o comentari, no dubteu a obrir un issue a <githubLink>github.com/RooCodeInc/Roo-Code</githubLink> o unir-vos a <redditLink>reddit.com/r/RooCode</redditLink> o <discordLink>discord.gg/roocode</discordLink>",
		"telemetry": {
			"label": "Permetre informes anònims d'errors i ús",
			"description": "Ajudeu a millorar Roo Code enviant dades d'ús anònimes i informes d'errors. Mai s'envia codi, prompts o informació personal. Vegeu la nostra política de privacitat per a més detalls."
		},
		"settings": {
			"import": "Importar",
			"export": "Exportar",
			"reset": "Restablir"
		}
	},
	"thinkingBudget": {
		"maxTokens": "Tokens màxims",
		"maxThinkingTokens": "Tokens de pensament màxims"
	},
	"validation": {
		"apiKey": "Heu de proporcionar una clau API vàlida.",
		"awsRegion": "Heu de triar una regió per utilitzar Amazon Bedrock.",
		"googleCloud": "Heu de proporcionar un ID de projecte i regió de Google Cloud vàlids.",
		"modelId": "Heu de proporcionar un ID de model vàlid.",
		"modelSelector": "Heu de proporcionar un selector de model vàlid.",
		"openAi": "Heu de proporcionar una URL base, clau API i ID de model vàlids.",
		"arn": {
			"invalidFormat": "Format ARN no vàlid. Si us plau, comproveu els requisits del format.",
			"regionMismatch": "Avís: La regió del vostre ARN ({{arnRegion}}) no coincideix amb la regió seleccionada ({{region}}). Això pot causar problemes d'accés. El proveïdor utilitzarà la regió de l'ARN."
		},
		"modelAvailability": "L'ID de model ({{modelId}}) que heu proporcionat no està disponible. Si us plau, trieu un altre model.",
		"providerNotAllowed": "El proveïdor '{{provider}}' no està permès per la vostra organització",
		"modelNotAllowed": "El model '{{model}}' no està permès per al proveïdor '{{provider}}' per la vostra organització",
		"profileInvalid": "Aquest perfil conté un proveïdor o model que no està permès per la vostra organització"
	},
	"placeholders": {
		"apiKey": "Introduïu la clau API...",
		"profileName": "Introduïu el nom del perfil",
		"accessKey": "Introduïu la clau d'accés...",
		"secretKey": "Introduïu la clau secreta...",
		"sessionToken": "Introduïu el token de sessió...",
		"credentialsJson": "Introduïu el JSON de credencials...",
		"keyFilePath": "Introduïu la ruta del fitxer de clau...",
		"projectId": "Introduïu l'ID del projecte...",
		"customArn": "Introduïu l'ARN (p. ex. arn:aws:bedrock:us-east-1:123456789012:foundation-model/my-model)",
		"baseUrl": "Introduïu l'URL base...",
		"modelId": {
			"lmStudio": "p. ex. meta-llama-3.1-8b-instruct",
			"lmStudioDraft": "p. ex. lmstudio-community/llama-3.2-1b-instruct",
			"ollama": "p. ex. llama3.1"
		},
		"numbers": {
			"maxTokens": "p. ex. 4096",
			"contextWindow": "p. ex. 128000",
			"inputPrice": "p. ex. 0.0001",
			"outputPrice": "p. ex. 0.0002",
			"cacheWritePrice": "p. ex. 0.00005"
		}
	},
	"defaults": {
		"ollamaUrl": "Per defecte: http://localhost:11434",
		"lmStudioUrl": "Per defecte: http://localhost:1234",
		"geminiUrl": "Per defecte: https://generativelanguage.googleapis.com"
	},
	"labels": {
		"customArn": "ARN personalitzat",
		"useCustomArn": "Utilitza ARN personalitzat..."
	},
<<<<<<< HEAD
	"diagnostics": {
		"description": "Configure how workspace diagnostics (errors and warnings) are included in the AI's context",
		"includeDiagnostics": {
			"label": "Include diagnostics in context",
			"description": "When enabled, workspace errors and warnings will be included when using @problems mention"
		},
		"maxDiagnosticsCount": {
			"label": "Maximum diagnostics count",
			"description": "Limit the number of diagnostics included to prevent excessive token usage"
		},
		"diagnosticsFilter": {
			"label": "Diagnostics filter",
			"description": "Filter diagnostics by source and code (e.g., 'eslint', 'typescript', 'dart Error'). Leave empty to include all diagnostics"
		}
	}
=======
	"includeMaxOutputTokens": "Incloure tokens màxims de sortida",
	"includeMaxOutputTokensDescription": "Enviar el paràmetre de tokens màxims de sortida a les sol·licituds API. Alguns proveïdors poden no admetre això."
>>>>>>> 2e2f83be
}<|MERGE_RESOLUTION|>--- conflicted
+++ resolved
@@ -615,7 +615,6 @@
 		"customArn": "ARN personalitzat",
 		"useCustomArn": "Utilitza ARN personalitzat..."
 	},
-<<<<<<< HEAD
 	"diagnostics": {
 		"description": "Configure how workspace diagnostics (errors and warnings) are included in the AI's context",
 		"includeDiagnostics": {
@@ -630,9 +629,7 @@
 			"label": "Diagnostics filter",
 			"description": "Filter diagnostics by source and code (e.g., 'eslint', 'typescript', 'dart Error'). Leave empty to include all diagnostics"
 		}
-	}
-=======
+	},
 	"includeMaxOutputTokens": "Incloure tokens màxims de sortida",
 	"includeMaxOutputTokensDescription": "Enviar el paràmetre de tokens màxims de sortida a les sol·licituds API. Alguns proveïdors poden no admetre això."
->>>>>>> 2e2f83be
 }