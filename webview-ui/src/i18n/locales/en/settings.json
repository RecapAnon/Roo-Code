--- conflicted
+++ resolved
@@ -255,11 +255,6 @@
 		"passwordStorageNotice": "Passwords are stored securely in VS Code's Secret Storage",
 		"vercelAiGatewayApiKey": "Vercel AI Gateway API Key",
 		"getVercelAiGatewayApiKey": "Get Vercel AI Gateway API Key",
-<<<<<<< HEAD
-		"apiKeyStorageNotice": "API keys are stored securely in VSCode's Secret Storage",
-		"passwordStorageNotice": "Passwords are stored securely in VSCode's Secret Storage",
-=======
->>>>>>> f43b197d
 		"glamaApiKey": "Glama API Key",
 		"getGlamaApiKey": "Get Glama API Key",
 		"useCustomBaseUrl": "Use custom base URL",
