--- conflicted
+++ resolved
@@ -70,25 +70,6 @@
 	},
 	"time_ago": {
 		"just_now": "剛剛",
-<<<<<<< HEAD
-		"seconds_ago": "{{count}}秒前",
-		"minute_ago": "1分鐘前",
-		"minutes_ago": "{{count}}分鐘前",
-		"hour_ago": "1小時前",
-		"hours_ago": "{{count}}小時前",
-		"day_ago": "1天前",
-		"days_ago": "{{count}}天前",
-		"week_ago": "1週前",
-		"weeks_ago": "{{count}}週前",
-		"month_ago": "1個月前",
-		"months_ago": "{{count}}個月前",
-		"year_ago": "1年前",
-		"years_ago": "{{count}}年前"
-	},
-	"errors": {
-		"invalid_line_limit": "指定的行限制無效",
-		"invalid_character_limit": "指定的字符限制無效"
-=======
 		"seconds_ago": "{{count}} 秒前",
 		"minute_ago": "1 分鐘前",
 		"minutes_ago": "{{count}} 分鐘前",
@@ -102,6 +83,9 @@
 		"months_ago": "{{count}} 個月前",
 		"year_ago": "1 年前",
 		"years_ago": "{{count}} 年前"
->>>>>>> 0d0bba2e
+	},
+	"errors": {
+		"invalid_line_limit": "指定的行限制無效",
+		"invalid_character_limit": "指定的字符限制無效"
 	}
 }