// type that represents json data that is sent from extension to webview, called ExtensionMessage and has 'type' enum which can be 'plusButtonClicked' or 'settingsButtonClicked' or 'hello'

import { ApiConfiguration, ModelInfo } from "./api"
import { HistoryItem } from "./HistoryItem"
import { McpServer } from "./mcp"

// webview will hold state
export interface ExtensionMessage {
	type:
		| "action"
		| "state"
		| "selectedImages"
		| "ollamaModels"
		| "lmStudioModels"
		| "theme"
		| "workspaceUpdated"
		| "invoke"
		| "partialMessage"
		| "openRouterModels"
		| "mcpServers"
	text?: string
	action?:
		| "chatButtonClicked"
		| "mcpButtonClicked"
		| "settingsButtonClicked"
		| "historyButtonClicked"
		| "didBecomeVisible"
	invoke?: "sendMessage" | "primaryButtonClick" | "secondaryButtonClick"
	state?: ExtensionState
	images?: string[]
	ollamaModels?: string[]
	lmStudioModels?: string[]
	filePaths?: string[]
	partialMessage?: ClineMessage
	openRouterModels?: Record<string, ModelInfo>
	mcpServers?: McpServer[]
}

export interface ExtensionState {
	version: string
	clineMessages: ClineMessage[]
	taskHistory: HistoryItem[]
	shouldShowAnnouncement: boolean
	apiConfiguration?: ApiConfiguration
	customInstructions?: string
	alwaysAllowReadOnly?: boolean
	alwaysAllowWrite?: boolean
	alwaysAllowExecute?: boolean
	alwaysAllowBrowser?: boolean
	alwaysAllowMcp?: boolean
	uriScheme?: string
	allowedCommands?: string[]
	soundEnabled?: boolean
	soundVolume?: number
	diffEnabled?: boolean
<<<<<<< HEAD
	isInteractiveMode?: boolean
	browserPort?: string
=======
	debugDiffEnabled?: boolean
>>>>>>> eda682cf
}

export interface ClineMessage {
	ts: number
	type: "ask" | "say"
	ask?: ClineAsk
	say?: ClineSay
	text?: string
	images?: string[]
	partial?: boolean
}

export type ClineAsk =
	| "followup"
	| "command"
	| "command_output"
	| "completion_result"
	| "tool"
	| "api_req_failed"
	| "resume_task"
	| "resume_completed_task"
	| "mistake_limit_reached"
	| "browser_action_launch"
	| "use_mcp_server"

export type ClineSay =
	| "task"
	| "error"
	| "api_req_started"
	| "api_req_finished"
	| "text"
	| "completion_result"
	| "user_feedback"
	| "user_feedback_diff"
	| "api_req_retried"
	| "command_output"
	| "tool"
	| "shell_integration_warning"
	| "browser_action"
	| "browser_action_result"
	| "command"
	| "mcp_server_request_started"
	| "mcp_server_response"

export interface ClineSayTool {
	tool:
		| "editedExistingFile"
		| "appliedDiff"
		| "newFileCreated"
		| "readFile"
		| "listFilesTopLevel"
		| "listFilesRecursive"
		| "listCodeDefinitionNames"
		| "searchFiles"
	path?: string
	diff?: string
	content?: string
	regex?: string
	filePattern?: string
	isInteractiveMode?: boolean
	browserPort?: string
}

// must keep in sync with system prompt
export const browserActions = ["launch", "click", "type", "scroll_down", "scroll_up", "close", "snapshot"] as const
export type BrowserAction = (typeof browserActions)[number]

export interface ClineSayBrowserAction {
	action: BrowserAction
	coordinate?: string
	text?: string
}

export type BrowserActionResult = {
	screenshot?: string
	logs?: string
	currentUrl?: string
	currentMousePosition?: string
}

export interface ClineAskUseMcpServer {
	serverName: string
	type: "use_mcp_tool" | "access_mcp_resource"
	toolName?: string
	arguments?: string
	uri?: string
}

export interface ClineApiReqInfo {
	request?: string
	tokensIn?: number
	tokensOut?: number
	cacheWrites?: number
	cacheReads?: number
	cost?: number
	cancelReason?: ClineApiReqCancelReason
	streamingFailedMessage?: string
}

export type ClineApiReqCancelReason = "streaming_failed" | "user_cancelled"<|MERGE_RESOLUTION|>--- conflicted
+++ resolved
@@ -53,12 +53,9 @@
 	soundEnabled?: boolean
 	soundVolume?: number
 	diffEnabled?: boolean
-<<<<<<< HEAD
 	isInteractiveMode?: boolean
 	browserPort?: string
-=======
 	debugDiffEnabled?: boolean
->>>>>>> eda682cf
 }
 
 export interface ClineMessage {
