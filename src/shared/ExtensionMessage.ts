--- conflicted
+++ resolved
@@ -9,18 +9,10 @@
 	ClineMessage,
 	MarketplaceItem,
 	TodoItem,
-<<<<<<< HEAD
-	ClineSay,
-	FileChangeset,
-	CloudUserInfo,
-	OrganizationAllowList,
-	ShareVisibility,
-=======
 	CloudUserInfo,
 	OrganizationAllowList,
 	ShareVisibility,
 	QueuedMessage,
->>>>>>> 130ce293
 } from "@roo-code/types"
 
 import { GitCommit } from "../utils/git"
@@ -66,12 +58,9 @@
 	id?: string
 }
 
-/**
- * Message sent from the VS Code extension to the webview UI.
- * The 'type' union below enumerates outbound notifications and data updates
- * (e.g., "state", "theme", "indexingStatusUpdate", "filesChanged") that the
- * webview consumes to render and synchronize state. See the full union below.
- */
+// Represents JSON data that is sent from extension to webview, called
+// ExtensionMessage and has 'type' enum which can be 'plusButtonClicked' or
+// 'settingsButtonClicked' or 'hello'. Webview will hold state.
 export interface ExtensionMessage {
 	type:
 		| "action"
@@ -134,10 +123,6 @@
 		| "showEditMessageDialog"
 		| "commands"
 		| "insertTextIntoTextarea"
-		| "filesChanged"
-		| "checkpointCreated"
-		| "checkpointRestored"
-		| "say"
 	text?: string
 	payload?: any // Add a generic payload for now, can refine later
 	action?:
@@ -212,14 +197,7 @@
 	messageTs?: number
 	context?: string
 	commands?: Command[]
-<<<<<<< HEAD
-	filesChanged?: FileChangeset // Added filesChanged property
-	checkpoint?: string // For checkpointCreated and checkpointRestored messages
-	previousCheckpoint?: string // For checkpoint_created message
-	say?: ClineSay // Added say property
-=======
 	queuedMessages?: QueuedMessage[]
->>>>>>> 130ce293
 }
 
 export type ExtensionState = Pick<
@@ -301,10 +279,7 @@
 	| "maxDiagnosticMessages"
 	| "remoteControlEnabled"
 	| "openRouterImageGenerationSelectedModel"
-<<<<<<< HEAD
-=======
 	| "includeTaskHistoryInEnhance"
->>>>>>> 130ce293
 > & {
 	version: string
 	clineMessages: ClineMessage[]
@@ -358,10 +333,6 @@
 	marketplaceInstalledMetadata?: { project: Record<string, any>; global: Record<string, any> }
 	profileThresholds: Record<string, number>
 	hasOpenedModeSelector: boolean
-<<<<<<< HEAD
-	filesChangedEnabled: boolean
-	openRouterImageApiKey?: string
-=======
 	openRouterImageApiKey?: string
 	openRouterUseMiddleOutTransform?: boolean
 	messageQueue?: QueuedMessage[]
@@ -370,7 +341,6 @@
 	mcpServers?: McpServer[]
 	hasSystemPromptOverride?: boolean
 	mdmCompliant?: boolean
->>>>>>> 130ce293
 }
 
 export interface ClineSayTool {
