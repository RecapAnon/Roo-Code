--- conflicted
+++ resolved
@@ -86,12 +86,9 @@
 	isPaused: false,
 	pausedModeSlug: "ask",
 	taskId: "mock-parent-task-id",
-<<<<<<< HEAD
-=======
 	enableCheckpoints: false,
 	checkpointSave: mockCheckpointSave,
 	startSubtask: mockStartSubtask,
->>>>>>> 130ce293
 	providerRef: {
 		deref: vi.fn(() => ({
 			getState: vi.fn(() => ({ customModes: [], mode: "ask" })),
@@ -161,12 +158,6 @@
 		)
 
 		// Verify side effects
-<<<<<<< HEAD
-		expect(mockCline.emit).toHaveBeenCalledWith("taskSpawned", "mock-subtask-id")
-		expect(mockCline.isPaused).toBe(true)
-		expect(mockCline.emit).toHaveBeenCalledWith("taskPaused")
-=======
->>>>>>> 130ce293
 		expect(mockPushToolResult).toHaveBeenCalledWith(expect.stringContaining("Successfully created new task"))
 	})
 
