import delay from "delay"

import { AskApproval, HandleError, PushToolResult, RemoveClosingTag } from "../../shared/tools"
import { Task } from "../task/Task"
import { defaultModeSlug, getModeBySlug } from "../../shared/modes"
import { formatResponse } from "../prompts/responses"
<<<<<<< HEAD
import { NewTaskToolDirective } from "../message-parsing/directives"
=======
import { t } from "../../i18n"
>>>>>>> 72cb248e

export async function newTaskTool(
	cline: Task,
	block: NewTaskToolDirective,
	askApproval: AskApproval,
	handleError: HandleError,
	pushToolResult: PushToolResult,
	removeClosingTag: RemoveClosingTag,
) {
	const mode: string | undefined = block.params.mode
	const message: string | undefined = block.params.message

	try {
		if (block.partial) {
			const partialMessage = JSON.stringify({
				tool: "newTask",
				mode: removeClosingTag("mode", mode),
				message: removeClosingTag("message", message),
			})

			await cline.ask("tool", partialMessage, block.partial).catch(() => {})
			return
		} else {
			if (!mode) {
				cline.consecutiveMistakeCount++
				cline.recordToolError("new_task")
				pushToolResult(await cline.sayAndCreateMissingParamError("new_task", "mode"))
				return
			}

			if (!message) {
				cline.consecutiveMistakeCount++
				cline.recordToolError("new_task")
				pushToolResult(await cline.sayAndCreateMissingParamError("new_task", "message"))
				return
			}

			cline.consecutiveMistakeCount = 0
			// Un-escape one level of backslashes before '@' for hierarchical subtasks
			// Un-escape one level: \\@ -> \@ (removes one backslash for hierarchical subtasks)
			const unescapedMessage = message.replace(/\\\\@/g, "\\@")

			// Verify the mode exists
			const targetMode = getModeBySlug(mode, (await cline.providerRef.deref()?.getState())?.customModes)

			if (!targetMode) {
				pushToolResult(formatResponse.toolError(`Invalid mode: ${mode}`))
				return
			}

			const toolMessage = JSON.stringify({
				tool: "newTask",
				mode: targetMode.name,
				content: message,
			})

			const didApprove = await askApproval("tool", toolMessage)

			if (!didApprove) {
				return
			}

			const provider = cline.providerRef.deref()

			if (!provider) {
				return
			}

			if (cline.enableCheckpoints) {
				cline.checkpointSave(true)
			}

			// Preserve the current mode so we can resume with it later.
			cline.pausedModeSlug = (await provider.getState()).mode ?? defaultModeSlug

			// Switch mode first, then create new task instance.
			await provider.handleModeSwitch(mode)

			// Delay to allow mode change to take effect before next tool is executed.
			await delay(500)

			const newCline = await provider.initClineWithTask(unescapedMessage, undefined, cline)
			if (!newCline) {
				pushToolResult(t("tools:newTask.errors.policy_restriction"))
				return
			}
			cline.emit("taskSpawned", newCline.taskId)

			pushToolResult(`Successfully created new task in ${targetMode.name} mode with message: ${unescapedMessage}`)

			// Set the isPaused flag to true so the parent
			// task can wait for the sub-task to finish.
			cline.isPaused = true
			cline.emit("taskPaused")

			return
		}
	} catch (error) {
		await handleError("creating new task", error)
		return
	}
}<|MERGE_RESOLUTION|>--- conflicted
+++ resolved
@@ -4,11 +4,8 @@
 import { Task } from "../task/Task"
 import { defaultModeSlug, getModeBySlug } from "../../shared/modes"
 import { formatResponse } from "../prompts/responses"
-<<<<<<< HEAD
+import { t } from "../../i18n"
 import { NewTaskToolDirective } from "../message-parsing/directives"
-=======
-import { t } from "../../i18n"
->>>>>>> 72cb248e
 
 export async function newTaskTool(
 	cline: Task,
