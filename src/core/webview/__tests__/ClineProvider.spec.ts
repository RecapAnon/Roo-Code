--- conflicted
+++ resolved
@@ -20,22 +20,6 @@
 // Mock setup must come before imports.
 vi.mock("../../prompts/sections/custom-instructions")
 
-vi.mock("vscode")
-
-vi.mock("../../../integrations/editor/DecorationController", () => ({
-	DecorationController: vi.fn().mockImplementation(() => ({
-		addLines: vi.fn(),
-		clear: vi.fn(),
-		updateOverlayAfterLine: vi.fn(),
-		setActiveLine: vi.fn(),
-	})),
-}))
-
-vi.mock("../../../integrations/editor/DiffViewProvider", () => ({
-	DiffViewProvider: vi.fn().mockImplementation(() => ({
-		// Add mock methods if needed
-	})),
-}))
 vi.mock("p-wait-for", () => ({
 	__esModule: true,
 	default: vi.fn().mockResolvedValue(undefined),
@@ -158,9 +142,6 @@
 		executeCommand: vi.fn().mockResolvedValue(undefined),
 	},
 	window: {
-		createTextEditorDecorationType: vi.fn().mockReturnValue({
-			dispose: vi.fn(),
-		}),
 		showInformationMessage: vi.fn(),
 		showWarningMessage: vi.fn(),
 		showErrorMessage: vi.fn(),
@@ -189,16 +170,6 @@
 		Development: 2,
 		Test: 3,
 	},
-	Range: vi.fn().mockImplementation((start, startChar, end, endChar) => ({
-		start: { line: start, character: startChar },
-		end: { line: end, character: endChar },
-		with: vi.fn().mockReturnThis(),
-	})),
-	Position: vi.fn().mockImplementation((line, character) => ({
-		line,
-		character,
-		translate: vi.fn().mockReturnThis(),
-	})),
 	version: "1.85.0",
 }))
 
@@ -575,10 +546,6 @@
 			profileThresholds: {},
 			hasOpenedModeSelector: false,
 			diagnosticsEnabled: true,
-<<<<<<< HEAD
-			filesChangedEnabled: true,
-=======
->>>>>>> 130ce293
 			openRouterImageApiKey: undefined,
 			openRouterImageGenerationSelectedModel: undefined,
 		}
