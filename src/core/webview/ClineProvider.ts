--- conflicted
+++ resolved
@@ -24,11 +24,7 @@
 	type TerminalActionId,
 	type TerminalActionPromptType,
 	type HistoryItem,
-<<<<<<< HEAD
-	type CloudUserInfo,
 	type InitTaskOptions,
-=======
->>>>>>> 0d0bba2e
 	RooCodeEventName,
 	requestyDefaultModelId,
 	openRouterDefaultModelId,
