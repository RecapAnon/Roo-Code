--- conflicted
+++ resolved
@@ -29,11 +29,8 @@
 	type TerminalActionId,
 	type TerminalActionPromptType,
 	type HistoryItem,
-<<<<<<< HEAD
 	type CreateTaskOptions,
-=======
 	type ClineAsk,
->>>>>>> 241df174
 	RooCodeEventName,
 	requestyDefaultModelId,
 	openRouterDefaultModelId,
