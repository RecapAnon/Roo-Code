import { safeWriteJson } from "../../utils/safeWriteJson"
import * as path from "path"
import * as os from "os"
import * as fs from "fs/promises"
import pWaitFor from "p-wait-for"
import * as vscode from "vscode"

import {
	type Language,
	type GlobalState,
	type ClineMessage,
	type TelemetrySetting,
	TelemetryEventName,
<<<<<<< HEAD
	ModelInfo,
=======
	UserSettingsConfig,
>>>>>>> c837025d
} from "@roo-code/types"
import { CloudService } from "@roo-code/cloud"
import { TelemetryService } from "@roo-code/telemetry"

import { type ApiMessage } from "../task-persistence/apiMessages"
import { saveTaskMessages } from "../task-persistence"

import { ClineProvider } from "./ClineProvider"
import { handleCheckpointRestoreOperation } from "./checkpointRestoreHandler"
import { changeLanguage, t } from "../../i18n"
import { Package } from "../../shared/package"
import { RouterName, toRouterName, ModelRecord } from "../../shared/api"
import { MessageEnhancer } from "./messageEnhancer"

import {
	type WebviewMessage,
	type EditQueuedMessagePayload,
	checkoutDiffPayloadSchema,
	checkoutRestorePayloadSchema,
} from "../../shared/WebviewMessage"
import { checkExistKey } from "../../shared/checkExistApiConfig"
import { experimentDefault } from "../../shared/experiments"
import { Terminal } from "../../integrations/terminal/Terminal"
import { openFile } from "../../integrations/misc/open-file"
import { openImage, saveImage } from "../../integrations/misc/image-handler"
import { selectImages } from "../../integrations/misc/process-images"
import { getTheme } from "../../integrations/theme/getTheme"
import { discoverChromeHostUrl, tryChromeHostUrl } from "../../services/browser/browserDiscovery"
import { searchWorkspaceFiles } from "../../services/search/file-search"
import { fileExistsAtPath } from "../../utils/fs"
import { playTts, setTtsEnabled, setTtsSpeed, stopTts } from "../../utils/tts"
import { searchCommits } from "../../utils/git"
import { exportSettings, importSettingsWithFeedback } from "../config/importExport"
import { getOpenAiModels } from "../../api/providers/openai"
import { getVsCodeLmModels } from "../../api/providers/vscode-lm"
import { openMention } from "../mentions"
import { getWorkspacePath } from "../../utils/path"
import { Mode, defaultModeSlug } from "../../shared/modes"
import { getModels, flushModels } from "../../api/providers/fetchers/modelCache"
import { GetModelsOptions } from "../../shared/api"
import { generateSystemPrompt } from "./generateSystemPrompt"
import { getCommand } from "../../utils/commands"

const ALLOWED_VSCODE_SETTINGS = new Set(["terminal.integrated.inheritEnv"])

import { MarketplaceManager, MarketplaceItemType } from "../../services/marketplace"
import { setPendingTodoList } from "../tools/updateTodoListTool"
import { getEmbeddedWatsonxModels, getWatsonxModels } from "../../api/providers/fetchers/watsonx"

export const webviewMessageHandler = async (
	provider: ClineProvider,
	message: WebviewMessage,
	marketplaceManager?: MarketplaceManager,
) => {
	// Utility functions provided for concise get/update of global state via contextProxy API.
	const getGlobalState = <K extends keyof GlobalState>(key: K) => provider.contextProxy.getValue(key)
	const updateGlobalState = async <K extends keyof GlobalState>(key: K, value: GlobalState[K]) =>
		await provider.contextProxy.setValue(key, value)

	const getCurrentCwd = () => {
		return provider.getCurrentTask()?.cwd || provider.cwd
	}
	/**
	 * Shared utility to find message indices based on timestamp
	 */
	const findMessageIndices = (messageTs: number, currentCline: any) => {
		// Find the exact message by timestamp, not the first one after a cutoff
		const messageIndex = currentCline.clineMessages.findIndex((msg: ClineMessage) => msg.ts === messageTs)
		const apiConversationHistoryIndex = currentCline.apiConversationHistory.findIndex(
			(msg: ApiMessage) => msg.ts === messageTs,
		)
		return { messageIndex, apiConversationHistoryIndex }
	}

	/**
	 * Fallback: find first API history index at or after a timestamp.
	 * Used when the exact user message isn't present in apiConversationHistory (e.g., after condense).
	 */
	const findFirstApiIndexAtOrAfter = (ts: number, currentCline: any) => {
		if (typeof ts !== "number") return -1
		return currentCline.apiConversationHistory.findIndex(
			(msg: ApiMessage) => typeof msg?.ts === "number" && (msg.ts as number) >= ts,
		)
	}

	/**
	 * Removes the target message and all subsequent messages
	 */
	const removeMessagesThisAndSubsequent = async (
		currentCline: any,
		messageIndex: number,
		apiConversationHistoryIndex: number,
	) => {
		// Delete this message and all that follow
		await currentCline.overwriteClineMessages(currentCline.clineMessages.slice(0, messageIndex))

		if (apiConversationHistoryIndex !== -1) {
			await currentCline.overwriteApiConversationHistory(
				currentCline.apiConversationHistory.slice(0, apiConversationHistoryIndex),
			)
		}
	}

	/**
	 * Handles message deletion operations with user confirmation
	 */
	const handleDeleteOperation = async (messageTs: number): Promise<void> => {
		// Check if there's a checkpoint before this message
		const currentCline = provider.getCurrentTask()
		let hasCheckpoint = false

		if (!currentCline) {
			await vscode.window.showErrorMessage(t("common:errors.message.no_active_task_to_delete"))
			return
		}

		const { messageIndex } = findMessageIndices(messageTs, currentCline)

		if (messageIndex !== -1) {
			// Find the last checkpoint before this message
			const checkpoints = currentCline.clineMessages.filter(
				(msg) => msg.say === "checkpoint_saved" && msg.ts > messageTs,
			)
			hasCheckpoint = checkpoints.length > 0
		}

		// Send message to webview to show delete confirmation dialog
		await provider.postMessageToWebview({
			type: "showDeleteMessageDialog",
			messageTs,
			hasCheckpoint,
		})
	}

	/**
	 * Handles confirmed message deletion from webview dialog
	 */
	const handleDeleteMessageConfirm = async (messageTs: number, restoreCheckpoint?: boolean): Promise<void> => {
		const currentCline = provider.getCurrentTask()
		if (!currentCline) {
			console.error("[handleDeleteMessageConfirm] No current cline available")
			return
		}

		const { messageIndex, apiConversationHistoryIndex } = findMessageIndices(messageTs, currentCline)
		// Determine API truncation index with timestamp fallback if exact match not found
		let apiIndexToUse = apiConversationHistoryIndex
		const tsThreshold = currentCline.clineMessages[messageIndex]?.ts
		if (apiIndexToUse === -1 && typeof tsThreshold === "number") {
			apiIndexToUse = findFirstApiIndexAtOrAfter(tsThreshold, currentCline)
		}

		if (messageIndex === -1) {
			await vscode.window.showErrorMessage(t("common:errors.message.message_not_found", { messageTs }))
			return
		}

		try {
			const targetMessage = currentCline.clineMessages[messageIndex]

			// If checkpoint restoration is requested, find and restore to the last checkpoint before this message
			if (restoreCheckpoint) {
				// Find the last checkpoint before this message
				const checkpoints = currentCline.clineMessages.filter(
					(msg) => msg.say === "checkpoint_saved" && msg.ts > messageTs,
				)

				const nextCheckpoint = checkpoints[0]

				if (nextCheckpoint && nextCheckpoint.text) {
					await handleCheckpointRestoreOperation({
						provider,
						currentCline,
						messageTs: targetMessage.ts!,
						messageIndex,
						checkpoint: { hash: nextCheckpoint.text },
						operation: "delete",
					})
				} else {
					// No checkpoint found before this message
					console.log("[handleDeleteMessageConfirm] No checkpoint found before message")
					vscode.window.showWarningMessage("No checkpoint found before this message")
				}
			} else {
				// For non-checkpoint deletes, preserve checkpoint associations for remaining messages
				// Store checkpoints from messages that will be preserved
				const preservedCheckpoints = new Map<number, any>()
				for (let i = 0; i < messageIndex; i++) {
					const msg = currentCline.clineMessages[i]
					if (msg?.checkpoint && msg.ts) {
						preservedCheckpoints.set(msg.ts, msg.checkpoint)
					}
				}

				// Delete this message and all subsequent messages
				await removeMessagesThisAndSubsequent(currentCline, messageIndex, apiIndexToUse)

				// Restore checkpoint associations for preserved messages
				for (const [ts, checkpoint] of preservedCheckpoints) {
					const msgIndex = currentCline.clineMessages.findIndex((msg) => msg.ts === ts)
					if (msgIndex !== -1) {
						currentCline.clineMessages[msgIndex].checkpoint = checkpoint
					}
				}

				// Save the updated messages with restored checkpoints
				await saveTaskMessages({
					messages: currentCline.clineMessages,
					taskId: currentCline.taskId,
					globalStoragePath: provider.contextProxy.globalStorageUri.fsPath,
				})

				// Update the UI to reflect the deletion
				await provider.postStateToWebview()
			}
		} catch (error) {
			console.error("Error in delete message:", error)
			vscode.window.showErrorMessage(
				t("common:errors.message.error_deleting_message", {
					error: error instanceof Error ? error.message : String(error),
				}),
			)
		}
	}

	/**
	 * Handles message editing operations with user confirmation
	 */
	const handleEditOperation = async (messageTs: number, editedContent: string, images?: string[]): Promise<void> => {
		// Check if there's a checkpoint before this message
		const currentCline = provider.getCurrentTask()
		let hasCheckpoint = false
		if (currentCline) {
			const { messageIndex } = findMessageIndices(messageTs, currentCline)
			if (messageIndex !== -1) {
				// Find the last checkpoint before this message
				const checkpoints = currentCline.clineMessages.filter(
					(msg) => msg.say === "checkpoint_saved" && msg.ts > messageTs,
				)

				hasCheckpoint = checkpoints.length > 0
			} else {
				console.log("[webviewMessageHandler] Edit - Message not found in clineMessages!")
			}
		} else {
			console.log("[webviewMessageHandler] Edit - No currentCline available!")
		}

		// Send message to webview to show edit confirmation dialog
		await provider.postMessageToWebview({
			type: "showEditMessageDialog",
			messageTs,
			text: editedContent,
			hasCheckpoint,
			images,
		})
	}

	/**
	 * Handles confirmed message editing from webview dialog
	 */
	const handleEditMessageConfirm = async (
		messageTs: number,
		editedContent: string,
		restoreCheckpoint?: boolean,
		images?: string[],
	): Promise<void> => {
		const currentCline = provider.getCurrentTask()
		if (!currentCline) {
			console.error("[handleEditMessageConfirm] No current cline available")
			return
		}

		// Use findMessageIndices to find messages based on timestamp
		const { messageIndex, apiConversationHistoryIndex } = findMessageIndices(messageTs, currentCline)

		if (messageIndex === -1) {
			const errorMessage = t("common:errors.message.message_not_found", { messageTs })
			console.error("[handleEditMessageConfirm]", errorMessage)
			await vscode.window.showErrorMessage(errorMessage)
			return
		}

		try {
			const targetMessage = currentCline.clineMessages[messageIndex]

			// If checkpoint restoration is requested, find and restore to the last checkpoint before this message
			if (restoreCheckpoint) {
				// Find the last checkpoint before this message
				const checkpoints = currentCline.clineMessages.filter(
					(msg) => msg.say === "checkpoint_saved" && msg.ts > messageTs,
				)

				const nextCheckpoint = checkpoints[0]

				if (nextCheckpoint && nextCheckpoint.text) {
					await handleCheckpointRestoreOperation({
						provider,
						currentCline,
						messageTs: targetMessage.ts!,
						messageIndex,
						checkpoint: { hash: nextCheckpoint.text },
						operation: "edit",
						editData: {
							editedContent,
							images,
							apiConversationHistoryIndex,
						},
					})
					// The task will be cancelled and reinitialized by checkpointRestore
					// The pending edit will be processed in the reinitialized task
					return
				} else {
					// No checkpoint found before this message
					console.log("[handleEditMessageConfirm] No checkpoint found before message")
					vscode.window.showWarningMessage("No checkpoint found before this message")
					// Continue with non-checkpoint edit
				}
			}

			// For non-checkpoint edits, remove the ORIGINAL user message being edited and all subsequent messages
			// Determine the correct starting index to delete from (prefer the last preceding user_feedback message)
			let deleteFromMessageIndex = messageIndex
			let deleteFromApiIndex = apiConversationHistoryIndex

			// Find the nearest preceding user message to ensure we replace the original, not just the assistant reply
			for (let i = messageIndex; i >= 0; i--) {
				const m = currentCline.clineMessages[i]
				if (m?.say === "user_feedback") {
					deleteFromMessageIndex = i
					// Align API history truncation to the same user message timestamp if present
					const userTs = m.ts
					if (typeof userTs === "number") {
						const apiIdx = currentCline.apiConversationHistory.findIndex(
							(am: ApiMessage) => am.ts === userTs,
						)
						if (apiIdx !== -1) {
							deleteFromApiIndex = apiIdx
						}
					}
					break
				}
			}

			// Timestamp fallback for API history when exact user message isn't present
			if (deleteFromApiIndex === -1) {
				const tsThresholdForEdit = currentCline.clineMessages[deleteFromMessageIndex]?.ts
				if (typeof tsThresholdForEdit === "number") {
					deleteFromApiIndex = findFirstApiIndexAtOrAfter(tsThresholdForEdit, currentCline)
				}
			}

			// Store checkpoints from messages that will be preserved
			const preservedCheckpoints = new Map<number, any>()
			for (let i = 0; i < deleteFromMessageIndex; i++) {
				const msg = currentCline.clineMessages[i]
				if (msg?.checkpoint && msg.ts) {
					preservedCheckpoints.set(msg.ts, msg.checkpoint)
				}
			}

			// Delete the original (user) message and all subsequent messages
			await removeMessagesThisAndSubsequent(currentCline, deleteFromMessageIndex, deleteFromApiIndex)

			// Restore checkpoint associations for preserved messages
			for (const [ts, checkpoint] of preservedCheckpoints) {
				const msgIndex = currentCline.clineMessages.findIndex((msg) => msg.ts === ts)
				if (msgIndex !== -1) {
					currentCline.clineMessages[msgIndex].checkpoint = checkpoint
				}
			}

			// Save the updated messages with restored checkpoints
			await saveTaskMessages({
				messages: currentCline.clineMessages,
				taskId: currentCline.taskId,
				globalStoragePath: provider.contextProxy.globalStorageUri.fsPath,
			})

			// Update the UI to reflect the deletion
			await provider.postStateToWebview()

			await currentCline.submitUserMessage(editedContent, images)
		} catch (error) {
			console.error("Error in edit message:", error)
			vscode.window.showErrorMessage(
				t("common:errors.message.error_editing_message", {
					error: error instanceof Error ? error.message : String(error),
				}),
			)
		}
	}

	/**
	 * Handles message modification operations (delete or edit) with confirmation dialog
	 * @param messageTs Timestamp of the message to operate on
	 * @param operation Type of operation ('delete' or 'edit')
	 * @param editedContent New content for edit operations
	 * @returns Promise<void>
	 */
	const handleMessageModificationsOperation = async (
		messageTs: number,
		operation: "delete" | "edit",
		editedContent?: string,
		images?: string[],
	): Promise<void> => {
		if (operation === "delete") {
			await handleDeleteOperation(messageTs)
		} else if (operation === "edit" && editedContent) {
			await handleEditOperation(messageTs, editedContent, images)
		}
	}

	switch (message.type) {
		case "webviewDidLaunch":
			// Load custom modes first
			const customModes = await provider.customModesManager.getCustomModes()
			await updateGlobalState("customModes", customModes)

			provider.postStateToWebview()
			provider.workspaceTracker?.initializeFilePaths() // Don't await.

			getTheme().then((theme) => provider.postMessageToWebview({ type: "theme", text: JSON.stringify(theme) }))

			// If MCP Hub is already initialized, update the webview with
			// current server list.
			const mcpHub = provider.getMcpHub()

			if (mcpHub) {
				provider.postMessageToWebview({ type: "mcpServers", mcpServers: mcpHub.getAllServers() })
			}

			provider.providerSettingsManager
				.listConfig()
				.then(async (listApiConfig) => {
					if (!listApiConfig) {
						return
					}

					if (listApiConfig.length === 1) {
						// Check if first time init then sync with exist config.
						if (!checkExistKey(listApiConfig[0])) {
							const { apiConfiguration } = await provider.getState()

							await provider.providerSettingsManager.saveConfig(
								listApiConfig[0].name ?? "default",
								apiConfiguration,
							)

							listApiConfig[0].apiProvider = apiConfiguration.apiProvider
						}
					}

					const currentConfigName = getGlobalState("currentApiConfigName")

					if (currentConfigName) {
						if (!(await provider.providerSettingsManager.hasConfig(currentConfigName))) {
							// Current config name not valid, get first config in list.
							const name = listApiConfig[0]?.name
							await updateGlobalState("currentApiConfigName", name)

							if (name) {
								await provider.activateProviderProfile({ name })
								return
							}
						}
					}

					await Promise.all([
						await updateGlobalState("listApiConfigMeta", listApiConfig),
						await provider.postMessageToWebview({ type: "listApiConfig", listApiConfig }),
					])
				})
				.catch((error) =>
					provider.log(
						`Error list api configuration: ${JSON.stringify(error, Object.getOwnPropertyNames(error), 2)}`,
					),
				)

			// Enable telemetry by default (when unset) or when explicitly enabled
			provider.getStateToPostToWebview().then((state) => {
				const { telemetrySetting } = state
				const isOptedIn = telemetrySetting !== "disabled"
				TelemetryService.instance.updateTelemetryState(isOptedIn)
			})

			provider.isViewLaunched = true
			break
		case "newTask":
			// Initializing new instance of Cline will make sure that any
			// agentically running promises in old instance don't affect our new
			// task. This essentially creates a fresh slate for the new task.
			try {
				await provider.createTask(message.text, message.images)
				// Task created successfully - notify the UI to reset
				await provider.postMessageToWebview({
					type: "invoke",
					invoke: "newChat",
				})
			} catch (error) {
				// For all errors, reset the UI and show error
				await provider.postMessageToWebview({
					type: "invoke",
					invoke: "newChat",
				})
				// Show error to user
				vscode.window.showErrorMessage(
					`Failed to create task: ${error instanceof Error ? error.message : String(error)}`,
				)
			}
			break
		case "customInstructions":
			await provider.updateCustomInstructions(message.text)
			break
		case "alwaysAllowReadOnly":
			await updateGlobalState("alwaysAllowReadOnly", message.bool ?? undefined)
			await provider.postStateToWebview()
			break
		case "alwaysAllowReadOnlyOutsideWorkspace":
			await updateGlobalState("alwaysAllowReadOnlyOutsideWorkspace", message.bool ?? undefined)
			await provider.postStateToWebview()
			break
		case "alwaysAllowWrite":
			await updateGlobalState("alwaysAllowWrite", message.bool ?? undefined)
			await provider.postStateToWebview()
			break
		case "alwaysAllowWriteOutsideWorkspace":
			await updateGlobalState("alwaysAllowWriteOutsideWorkspace", message.bool ?? undefined)
			await provider.postStateToWebview()
			break
		case "alwaysAllowWriteProtected":
			await updateGlobalState("alwaysAllowWriteProtected", message.bool ?? undefined)
			await provider.postStateToWebview()
			break
		case "alwaysAllowExecute":
			await updateGlobalState("alwaysAllowExecute", message.bool ?? undefined)
			await provider.postStateToWebview()
			break
		case "alwaysAllowBrowser":
			await updateGlobalState("alwaysAllowBrowser", message.bool ?? undefined)
			await provider.postStateToWebview()
			break
		case "alwaysAllowMcp":
			await updateGlobalState("alwaysAllowMcp", message.bool)
			await provider.postStateToWebview()
			break
		case "alwaysAllowModeSwitch":
			await updateGlobalState("alwaysAllowModeSwitch", message.bool)
			await provider.postStateToWebview()
			break
		case "allowedMaxRequests":
			await updateGlobalState("allowedMaxRequests", message.value)
			await provider.postStateToWebview()
			break
		case "allowedMaxCost":
			await updateGlobalState("allowedMaxCost", message.value)
			await provider.postStateToWebview()
			break
		case "alwaysAllowSubtasks":
			await updateGlobalState("alwaysAllowSubtasks", message.bool)
			await provider.postStateToWebview()
			break
		case "alwaysAllowUpdateTodoList":
			await updateGlobalState("alwaysAllowUpdateTodoList", message.bool)
			await provider.postStateToWebview()
			break
		case "askResponse":
			provider.getCurrentTask()?.handleWebviewAskResponse(message.askResponse!, message.text, message.images)
			break
		case "autoCondenseContext":
			await updateGlobalState("autoCondenseContext", message.bool)
			await provider.postStateToWebview()
			break
		case "autoCondenseContextPercent":
			await updateGlobalState("autoCondenseContextPercent", message.value)
			await provider.postStateToWebview()
			break
		case "terminalOperation":
			if (message.terminalOperation) {
				provider.getCurrentTask()?.handleTerminalOperation(message.terminalOperation)
			}
			break
		case "clearTask":
			// Clear task resets the current session and allows for a new task
			// to be started, if this session is a subtask - it allows the
			// parent task to be resumed.
			// Check if the current task actually has a parent task.
			const currentTask = provider.getCurrentTask()

			if (currentTask && currentTask.parentTask) {
				await provider.finishSubTask(t("common:tasks.canceled"))
			} else {
				// Regular task - just clear it
				await provider.clearTask()
			}

			await provider.postStateToWebview()
			break
		case "didShowAnnouncement":
			await updateGlobalState("lastShownAnnouncementId", provider.latestAnnouncementId)
			await provider.postStateToWebview()
			break
		case "selectImages":
			const images = await selectImages()
			await provider.postMessageToWebview({
				type: "selectedImages",
				images,
				context: message.context,
				messageTs: message.messageTs,
			})
			break
		case "exportCurrentTask":
			const currentTaskId = provider.getCurrentTask()?.taskId
			if (currentTaskId) {
				provider.exportTaskWithId(currentTaskId)
			}
			break
		case "shareCurrentTask":
			const shareTaskId = provider.getCurrentTask()?.taskId
			const clineMessages = provider.getCurrentTask()?.clineMessages

			if (!shareTaskId) {
				vscode.window.showErrorMessage(t("common:errors.share_no_active_task"))
				break
			}

			try {
				const visibility = message.visibility || "organization"
				const result = await CloudService.instance.shareTask(shareTaskId, visibility, clineMessages)

				if (result.success && result.shareUrl) {
					// Show success notification
					const messageKey =
						visibility === "public"
							? "common:info.public_share_link_copied"
							: "common:info.organization_share_link_copied"
					vscode.window.showInformationMessage(t(messageKey))

					// Send success feedback to webview for inline display
					await provider.postMessageToWebview({
						type: "shareTaskSuccess",
						visibility,
						text: result.shareUrl,
					})
				} else {
					// Handle error
					const errorMessage = result.error || "Failed to create share link"
					if (errorMessage.includes("Authentication")) {
						vscode.window.showErrorMessage(t("common:errors.share_auth_required"))
					} else if (errorMessage.includes("sharing is not enabled")) {
						vscode.window.showErrorMessage(t("common:errors.share_not_enabled"))
					} else if (errorMessage.includes("not found")) {
						vscode.window.showErrorMessage(t("common:errors.share_task_not_found"))
					} else {
						vscode.window.showErrorMessage(errorMessage)
					}
				}
			} catch (error) {
				provider.log(`[shareCurrentTask] Unexpected error: ${error}`)
				vscode.window.showErrorMessage(t("common:errors.share_task_failed"))
			}
			break
		case "showTaskWithId":
			provider.showTaskWithId(message.text!)
			break
		case "condenseTaskContextRequest":
			provider.condenseTaskContext(message.text!)
			break
		case "deleteTaskWithId":
			provider.deleteTaskWithId(message.text!)
			break
		case "deleteMultipleTasksWithIds": {
			const ids = message.ids

			if (Array.isArray(ids)) {
				// Process in batches of 20 (or another reasonable number)
				const batchSize = 20
				const results = []

				// Only log start and end of the operation
				console.log(`Batch deletion started: ${ids.length} tasks total`)

				for (let i = 0; i < ids.length; i += batchSize) {
					const batch = ids.slice(i, i + batchSize)

					const batchPromises = batch.map(async (id) => {
						try {
							await provider.deleteTaskWithId(id)
							return { id, success: true }
						} catch (error) {
							// Keep error logging for debugging purposes
							console.log(
								`Failed to delete task ${id}: ${error instanceof Error ? error.message : String(error)}`,
							)
							return { id, success: false }
						}
					})

					// Process each batch in parallel but wait for completion before starting the next batch
					const batchResults = await Promise.all(batchPromises)
					results.push(...batchResults)

					// Update the UI after each batch to show progress
					await provider.postStateToWebview()
				}

				// Log final results
				const successCount = results.filter((r) => r.success).length
				const failCount = results.length - successCount
				console.log(
					`Batch deletion completed: ${successCount}/${ids.length} tasks successful, ${failCount} tasks failed`,
				)
			}
			break
		}
		case "exportTaskWithId":
			provider.exportTaskWithId(message.text!)
			break
		case "importSettings": {
			await importSettingsWithFeedback({
				providerSettingsManager: provider.providerSettingsManager,
				contextProxy: provider.contextProxy,
				customModesManager: provider.customModesManager,
				provider: provider,
			})

			break
		}
		case "exportSettings":
			await exportSettings({
				providerSettingsManager: provider.providerSettingsManager,
				contextProxy: provider.contextProxy,
			})

			break
		case "resetState":
			await provider.resetState()
			break
		case "flushRouterModels":
			const routerNameFlush: RouterName = toRouterName(message.text)
			await flushModels(routerNameFlush)
			break
		case "requestRouterModels":
			const { apiConfiguration } = await provider.getState()

			const routerModels: Partial<Record<RouterName, ModelRecord>> = {
				openrouter: {},
				requesty: {},
				glama: {},
				unbound: {},
				litellm: {},
				ollama: {},
				lmstudio: {},
<<<<<<< HEAD
				watsonx: {},
=======
				deepinfra: {},
>>>>>>> c837025d
			}

			const safeGetModels = async (options: GetModelsOptions): Promise<ModelRecord> => {
				try {
					return await getModels(options)
				} catch (error) {
					console.error(
						`Failed to fetch models in webviewMessageHandler requestRouterModels for ${options.provider}:`,
						error,
					)
					throw error // Re-throw to be caught by Promise.allSettled
				}
			}

			const modelFetchPromises: Array<{ key: RouterName; options: GetModelsOptions }> = [
				{ key: "openrouter", options: { provider: "openrouter" } },
				{
					key: "requesty",
					options: {
						provider: "requesty",
						apiKey: apiConfiguration.requestyApiKey,
						baseUrl: apiConfiguration.requestyBaseUrl,
					},
				},
				{ key: "glama", options: { provider: "glama" } },
				{ key: "unbound", options: { provider: "unbound", apiKey: apiConfiguration.unboundApiKey } },
				{ key: "vercel-ai-gateway", options: { provider: "vercel-ai-gateway" } },
				{
					key: "deepinfra",
					options: {
						provider: "deepinfra",
						apiKey: apiConfiguration.deepInfraApiKey,
						baseUrl: apiConfiguration.deepInfraBaseUrl,
					},
				},
			]

			// Add IO Intelligence if API key is provided
			const ioIntelligenceApiKey = apiConfiguration.ioIntelligenceApiKey
			if (ioIntelligenceApiKey) {
				modelFetchPromises.push({
					key: "io-intelligence",
					options: { provider: "io-intelligence", apiKey: ioIntelligenceApiKey },
				})
			}

			// Don't fetch Ollama and LM Studio models by default anymore
			// They have their own specific handlers: requestOllamaModels and requestLmStudioModels

			const litellmApiKey = apiConfiguration.litellmApiKey || message?.values?.litellmApiKey
			const litellmBaseUrl = apiConfiguration.litellmBaseUrl || message?.values?.litellmBaseUrl
			if (litellmApiKey && litellmBaseUrl) {
				modelFetchPromises.push({
					key: "litellm",
					options: { provider: "litellm", apiKey: litellmApiKey, baseUrl: litellmBaseUrl },
				})
			}

			const results = await Promise.allSettled(
				modelFetchPromises.map(async ({ key, options }) => {
					const models = await safeGetModels(options)
					return { key, models } // key is RouterName here
				}),
			)

			const fetchedRouterModels: Partial<Record<RouterName, ModelRecord>> = {
				...routerModels,
				// Initialize ollama and lmstudio with empty objects since they use separate handlers
				ollama: {},
				lmstudio: {},
			}

			results.forEach((result, index) => {
				const routerName = modelFetchPromises[index].key // Get RouterName using index

				if (result.status === "fulfilled") {
					fetchedRouterModels[routerName] = result.value.models

					// Ollama and LM Studio settings pages still need these events
					if (routerName === "ollama" && Object.keys(result.value.models).length > 0) {
						provider.postMessageToWebview({
							type: "ollamaModels",
							ollamaModels: result.value.models,
						})
					} else if (routerName === "lmstudio" && Object.keys(result.value.models).length > 0) {
						provider.postMessageToWebview({
							type: "lmStudioModels",
							lmStudioModels: result.value.models,
						})
					}
				} else {
					// Handle rejection: Post a specific error message for this provider
					const errorMessage = result.reason instanceof Error ? result.reason.message : String(result.reason)
					console.error(`Error fetching models for ${routerName}:`, result.reason)

					fetchedRouterModels[routerName] = {} // Ensure it's an empty object in the main routerModels message

					provider.postMessageToWebview({
						type: "singleRouterModelFetchResponse",
						success: false,
						error: errorMessage,
						values: { provider: routerName },
					})
				}
			})

			provider.postMessageToWebview({
				type: "routerModels",
				routerModels: fetchedRouterModels as Record<RouterName, ModelRecord>,
			})

			break
		case "requestOllamaModels": {
			// Specific handler for Ollama models only
			const { apiConfiguration: ollamaApiConfig } = await provider.getState()
			try {
				// Flush cache first to ensure fresh models
				await flushModels("ollama")

				const ollamaModels = await getModels({
					provider: "ollama",
					baseUrl: ollamaApiConfig.ollamaBaseUrl,
					apiKey: ollamaApiConfig.ollamaApiKey,
				})

				if (Object.keys(ollamaModels).length > 0) {
					provider.postMessageToWebview({
						type: "ollamaModels",
						ollamaModels: ollamaModels,
					})
				}
			} catch (error) {
				// Silently fail - user hasn't configured Ollama yet
				console.debug("Ollama models fetch failed:", error)
			}
			break
		}
		case "requestLmStudioModels": {
			// Specific handler for LM Studio models only
			const { apiConfiguration: lmStudioApiConfig } = await provider.getState()
			try {
				// Flush cache first to ensure fresh models
				await flushModels("lmstudio")

				const lmStudioModels = await getModels({
					provider: "lmstudio",
					baseUrl: lmStudioApiConfig.lmStudioBaseUrl,
				})

				if (Object.keys(lmStudioModels).length > 0) {
					provider.postMessageToWebview({
						type: "lmStudioModels",
						lmStudioModels: lmStudioModels,
					})
				}
			} catch (error) {
				// Silently fail - user hasn't configured LM Studio yet
				console.debug("LM Studio models fetch failed:", error)
			}
			break
		}
		case "requestOpenAiModels":
			if (message?.values?.baseUrl && message?.values?.apiKey) {
				const openAiModels = await getOpenAiModels(
					message?.values?.baseUrl,
					message?.values?.apiKey,
					message?.values?.openAiHeaders,
				)

				provider.postMessageToWebview({ type: "openAiModels", openAiModels })
			}

			break
		case "requestVsCodeLmModels":
			const vsCodeLmModels = await getVsCodeLmModels()
			// TODO: Cache like we do for OpenRouter, etc?
			provider.postMessageToWebview({ type: "vsCodeLmModels", vsCodeLmModels })
			break
		case "requestWatsonxModels":
			if (message?.values) {
				try {
					const {
						apiKey,
						projectId,
						platform = "ibmCloud",
						baseUrl,
						username,
						authType = "apiKey",
						password,
						region,
					} = message.values

					if (!apiKey && !(username && (authType === "password" ? password : apiKey))) {
						console.error("Missing authentication credentials for IBM watsonx models")
						provider.postMessageToWebview({
							type: "watsonxModels",
							watsonxModels: {},
						})
						return
					}

					let effectiveBaseUrl = baseUrl
					if (platform === "ibmCloud" && region && !baseUrl) {
						const regionToUrl: Record<string, string> = {
							"us-south": "https://us-south.ml.cloud.ibm.com",
							"eu-de": "https://eu-de.ml.cloud.ibm.com",
							"eu-gb": "https://eu-gb.ml.cloud.ibm.com",
							"jp-tok": "https://jp-tok.ml.cloud.ibm.com",
							"au-syd": "https://au-syd.ml.cloud.ibm.com",
							"ca-tor": "https://ca-tor.ml.cloud.ibm.com",
							"ap-south-1": "https://ap-south-1.aws.wxai.ibm.com",
						}
						effectiveBaseUrl = regionToUrl[region] || "https://us-south.ml.cloud.ibm.com"
					}

					const watsonxModels = await getWatsonxModels(
						apiKey,
						effectiveBaseUrl,
						platform,
						username,
						authType === "password" ? password : undefined,
					)

					provider.postMessageToWebview({
						type: "watsonxModels",
						watsonxModels: watsonxModels,
					})
				} catch (error) {
					console.error("Failed to fetch IBM watsonx models:", error)
					provider.postMessageToWebview({
						type: "watsonxModels",
						watsonxModels: {},
					})
				}
			}
			break
		case "requestEmbeddedWatsonxModels":
			if (message?.values) {
				try {
					const {
						apiKey,
						projectId,
						platform = "ibmCloud",
						baseUrl,
						username,
						authType = "apiKey",
						password,
						region,
					} = message.values

					if (!apiKey && !(username && (authType === "password" ? password : apiKey))) {
						console.error("Missing authentication credentials for IBM watsonx embedded models")
						provider.postMessageToWebview({
							type: "embeddedWatsonxModels",
							embeddedWatsonxModels: {},
						})
						return
					}

					let effectiveBaseUrl = baseUrl
					if (platform === "ibmCloud" && region && !baseUrl) {
						const regionToUrl: Record<string, string> = {
							"us-south": "https://us-south.ml.cloud.ibm.com",
							"eu-de": "https://eu-de.ml.cloud.ibm.com",
							"eu-gb": "https://eu-gb.ml.cloud.ibm.com",
							"jp-tok": "https://jp-tok.ml.cloud.ibm.com",
							"au-syd": "https://au-syd.ml.cloud.ibm.com",
							"ca-tor": "https://ca-tor.ml.cloud.ibm.com",
							"ap-south-1": "https://ap-south-1.aws.wxai.ibm.com",
						}
						effectiveBaseUrl = regionToUrl[region] || "https://us-south.ml.cloud.ibm.com"
					}

					const watsonxModels = await getEmbeddedWatsonxModels(
						apiKey,
						effectiveBaseUrl,
						platform as "ibmCloud" | "cloudPak",
						username,
						authType === "password" ? password : undefined,
					)

					provider.postMessageToWebview({
						type: "embeddedWatsonxModels",
						embeddedWatsonxModels: watsonxModels,
					})
				} catch (error) {
					console.error("Failed to fetch IBM watsonx embedded models:", error)
					provider.postMessageToWebview({
						type: "embeddedWatsonxModels",
						embeddedWatsonxModels: {},
					})
				}
			}
			break
		case "requestHuggingFaceModels":
			try {
				const { getHuggingFaceModelsWithMetadata } = await import("../../api/providers/fetchers/huggingface")
				const huggingFaceModelsResponse = await getHuggingFaceModelsWithMetadata()
				provider.postMessageToWebview({
					type: "huggingFaceModels",
					huggingFaceModels: huggingFaceModelsResponse.models,
				})
			} catch (error) {
				console.error("Failed to fetch Hugging Face models:", error)
				provider.postMessageToWebview({
					type: "huggingFaceModels",
					huggingFaceModels: [],
				})
			}
			break
		case "openImage":
			openImage(message.text!, { values: message.values })
			break
		case "saveImage":
			saveImage(message.dataUri!)
			break
		case "openFile":
			let filePath: string = message.text!
			if (!path.isAbsolute(filePath)) {
				filePath = path.join(getCurrentCwd(), filePath)
			}
			openFile(filePath, message.values as { create?: boolean; content?: string; line?: number })
			break
		case "openMention":
			openMention(getCurrentCwd(), message.text)
			break
		case "openExternal":
			if (message.url) {
				vscode.env.openExternal(vscode.Uri.parse(message.url))
			}
			break
		case "checkpointDiff":
			const result = checkoutDiffPayloadSchema.safeParse(message.payload)

			if (result.success) {
				await provider.getCurrentTask()?.checkpointDiff(result.data)
			}

			break
		case "checkpointRestore": {
			const result = checkoutRestorePayloadSchema.safeParse(message.payload)

			if (result.success) {
				await provider.cancelTask()

				try {
					await pWaitFor(() => provider.getCurrentTask()?.isInitialized === true, { timeout: 3_000 })
				} catch (error) {
					vscode.window.showErrorMessage(t("common:errors.checkpoint_timeout"))
				}

				try {
					await provider.getCurrentTask()?.checkpointRestore(result.data)
				} catch (error) {
					vscode.window.showErrorMessage(t("common:errors.checkpoint_failed"))
				}
			}

			break
		}
		case "cancelTask":
			await provider.cancelTask()
			break
		case "allowedCommands": {
			// Validate and sanitize the commands array
			const commands = message.commands ?? []
			const validCommands = Array.isArray(commands)
				? commands.filter((cmd) => typeof cmd === "string" && cmd.trim().length > 0)
				: []

			await updateGlobalState("allowedCommands", validCommands)

			// Also update workspace settings.
			await vscode.workspace
				.getConfiguration(Package.name)
				.update("allowedCommands", validCommands, vscode.ConfigurationTarget.Global)

			break
		}
		case "deniedCommands": {
			// Validate and sanitize the commands array
			const commands = message.commands ?? []
			const validCommands = Array.isArray(commands)
				? commands.filter((cmd) => typeof cmd === "string" && cmd.trim().length > 0)
				: []

			await updateGlobalState("deniedCommands", validCommands)

			// Also update workspace settings.
			await vscode.workspace
				.getConfiguration(Package.name)
				.update("deniedCommands", validCommands, vscode.ConfigurationTarget.Global)

			break
		}
		case "openCustomModesSettings": {
			const customModesFilePath = await provider.customModesManager.getCustomModesFilePath()

			if (customModesFilePath) {
				openFile(customModesFilePath)
			}

			break
		}
		case "openMcpSettings": {
			const mcpSettingsFilePath = await provider.getMcpHub()?.getMcpSettingsFilePath()

			if (mcpSettingsFilePath) {
				openFile(mcpSettingsFilePath)
			}

			break
		}
		case "openProjectMcpSettings": {
			if (!vscode.workspace.workspaceFolders?.length) {
				vscode.window.showErrorMessage(t("common:errors.no_workspace"))
				return
			}

			const workspaceFolder = getCurrentCwd()
			const rooDir = path.join(workspaceFolder, ".roo")
			const mcpPath = path.join(rooDir, "mcp.json")

			try {
				await fs.mkdir(rooDir, { recursive: true })
				const exists = await fileExistsAtPath(mcpPath)

				if (!exists) {
					await safeWriteJson(mcpPath, { mcpServers: {} })
				}

				await openFile(mcpPath)
			} catch (error) {
				vscode.window.showErrorMessage(t("mcp:errors.create_json", { error: `${error}` }))
			}

			break
		}
		case "deleteMcpServer": {
			if (!message.serverName) {
				break
			}

			try {
				provider.log(`Attempting to delete MCP server: ${message.serverName}`)
				await provider.getMcpHub()?.deleteServer(message.serverName, message.source as "global" | "project")
				provider.log(`Successfully deleted MCP server: ${message.serverName}`)

				// Refresh the webview state
				await provider.postStateToWebview()
			} catch (error) {
				const errorMessage = error instanceof Error ? error.message : String(error)
				provider.log(`Failed to delete MCP server: ${errorMessage}`)
				// Error messages are already handled by McpHub.deleteServer
			}
			break
		}
		case "restartMcpServer": {
			try {
				await provider.getMcpHub()?.restartConnection(message.text!, message.source as "global" | "project")
			} catch (error) {
				provider.log(
					`Failed to retry connection for ${message.text}: ${JSON.stringify(error, Object.getOwnPropertyNames(error), 2)}`,
				)
			}
			break
		}
		case "toggleToolAlwaysAllow": {
			try {
				await provider
					.getMcpHub()
					?.toggleToolAlwaysAllow(
						message.serverName!,
						message.source as "global" | "project",
						message.toolName!,
						Boolean(message.alwaysAllow),
					)
			} catch (error) {
				provider.log(
					`Failed to toggle auto-approve for tool ${message.toolName}: ${JSON.stringify(error, Object.getOwnPropertyNames(error), 2)}`,
				)
			}
			break
		}
		case "toggleToolEnabledForPrompt": {
			try {
				await provider
					.getMcpHub()
					?.toggleToolEnabledForPrompt(
						message.serverName!,
						message.source as "global" | "project",
						message.toolName!,
						Boolean(message.isEnabled),
					)
			} catch (error) {
				provider.log(
					`Failed to toggle enabled for prompt for tool ${message.toolName}: ${JSON.stringify(error, Object.getOwnPropertyNames(error), 2)}`,
				)
			}
			break
		}
		case "toggleMcpServer": {
			try {
				await provider
					.getMcpHub()
					?.toggleServerDisabled(
						message.serverName!,
						message.disabled!,
						message.source as "global" | "project",
					)
			} catch (error) {
				provider.log(
					`Failed to toggle MCP server ${message.serverName}: ${JSON.stringify(error, Object.getOwnPropertyNames(error), 2)}`,
				)
			}
			break
		}
		case "mcpEnabled":
			const mcpEnabled = message.bool ?? true
			await updateGlobalState("mcpEnabled", mcpEnabled)

			const mcpHubInstance = provider.getMcpHub()

			if (mcpHubInstance) {
				await mcpHubInstance.handleMcpEnabledChange(mcpEnabled)
			}

			await provider.postStateToWebview()
			break
		case "enableMcpServerCreation":
			await updateGlobalState("enableMcpServerCreation", message.bool ?? true)
			await provider.postStateToWebview()
			break
		case "remoteControlEnabled":
			try {
				await CloudService.instance.updateUserSettings({ extensionBridgeEnabled: message.bool ?? false })
			} catch (error) {
				provider.log(
					`CloudService#updateUserSettings failed: ${error instanceof Error ? error.message : String(error)}`,
				)
			}
			break
		case "taskSyncEnabled":
			const enabled = message.bool ?? false
			const updatedSettings: Partial<UserSettingsConfig> = {
				taskSyncEnabled: enabled,
			}
			// If disabling task sync, also disable remote control
			if (!enabled) {
				updatedSettings.extensionBridgeEnabled = false
			}
			try {
				await CloudService.instance.updateUserSettings(updatedSettings)
			} catch (error) {
				provider.log(`Failed to update cloud settings for task sync: ${error}`)
			}
			break
		case "refreshAllMcpServers": {
			const mcpHub = provider.getMcpHub()

			if (mcpHub) {
				await mcpHub.refreshAllConnections()
			}

			break
		}
		case "soundEnabled":
			const soundEnabled = message.bool ?? true
			await updateGlobalState("soundEnabled", soundEnabled)
			await provider.postStateToWebview()
			break
		case "soundVolume":
			const soundVolume = message.value ?? 0.5
			await updateGlobalState("soundVolume", soundVolume)
			await provider.postStateToWebview()
			break
		case "ttsEnabled":
			const ttsEnabled = message.bool ?? true
			await updateGlobalState("ttsEnabled", ttsEnabled)
			setTtsEnabled(ttsEnabled)
			await provider.postStateToWebview()
			break
		case "ttsSpeed":
			const ttsSpeed = message.value ?? 1.0
			await updateGlobalState("ttsSpeed", ttsSpeed)
			setTtsSpeed(ttsSpeed)
			await provider.postStateToWebview()
			break
		case "playTts":
			if (message.text) {
				playTts(message.text, {
					onStart: () => provider.postMessageToWebview({ type: "ttsStart", text: message.text }),
					onStop: () => provider.postMessageToWebview({ type: "ttsStop", text: message.text }),
				})
			}

			break
		case "stopTts":
			stopTts()
			break
		case "diffEnabled":
			const diffEnabled = message.bool ?? true
			await updateGlobalState("diffEnabled", diffEnabled)
			await provider.postStateToWebview()
			break
		case "enableCheckpoints":
			const enableCheckpoints = message.bool ?? true
			await updateGlobalState("enableCheckpoints", enableCheckpoints)
			await provider.postStateToWebview()
			break
		case "browserViewportSize":
			const browserViewportSize = message.text ?? "900x600"
			await updateGlobalState("browserViewportSize", browserViewportSize)
			await provider.postStateToWebview()
			break
		case "remoteBrowserHost":
			await updateGlobalState("remoteBrowserHost", message.text)
			await provider.postStateToWebview()
			break
		case "remoteBrowserEnabled":
			// Store the preference in global state
			// remoteBrowserEnabled now means "enable remote browser connection"
			await updateGlobalState("remoteBrowserEnabled", message.bool ?? false)
			// If disabling remote browser connection, clear the remoteBrowserHost
			if (!message.bool) {
				await updateGlobalState("remoteBrowserHost", undefined)
			}
			await provider.postStateToWebview()
			break
		case "testBrowserConnection":
			// If no text is provided, try auto-discovery
			if (!message.text) {
				// Use testBrowserConnection for auto-discovery
				const chromeHostUrl = await discoverChromeHostUrl()

				if (chromeHostUrl) {
					// Send the result back to the webview
					await provider.postMessageToWebview({
						type: "browserConnectionResult",
						success: !!chromeHostUrl,
						text: `Auto-discovered and tested connection to Chrome: ${chromeHostUrl}`,
						values: { endpoint: chromeHostUrl },
					})
				} else {
					await provider.postMessageToWebview({
						type: "browserConnectionResult",
						success: false,
						text: "No Chrome instances found on the network. Make sure Chrome is running with remote debugging enabled (--remote-debugging-port=9222).",
					})
				}
			} else {
				// Test the provided URL
				const customHostUrl = message.text
				const hostIsValid = await tryChromeHostUrl(message.text)

				// Send the result back to the webview
				await provider.postMessageToWebview({
					type: "browserConnectionResult",
					success: hostIsValid,
					text: hostIsValid
						? `Successfully connected to Chrome: ${customHostUrl}`
						: "Failed to connect to Chrome",
				})
			}
			break
		case "fuzzyMatchThreshold":
			await updateGlobalState("fuzzyMatchThreshold", message.value)
			await provider.postStateToWebview()
			break
		case "updateVSCodeSetting": {
			const { setting, value } = message

			if (setting !== undefined && value !== undefined) {
				if (ALLOWED_VSCODE_SETTINGS.has(setting)) {
					await vscode.workspace.getConfiguration().update(setting, value, true)
				} else {
					vscode.window.showErrorMessage(`Cannot update restricted VSCode setting: ${setting}`)
				}
			}

			break
		}
		case "getVSCodeSetting":
			const { setting } = message

			if (setting) {
				try {
					await provider.postMessageToWebview({
						type: "vsCodeSetting",
						setting,
						value: vscode.workspace.getConfiguration().get(setting),
					})
				} catch (error) {
					console.error(`Failed to get VSCode setting ${message.setting}:`, error)

					await provider.postMessageToWebview({
						type: "vsCodeSetting",
						setting,
						error: `Failed to get setting: ${error.message}`,
						value: undefined,
					})
				}
			}

			break
		case "alwaysApproveResubmit":
			await updateGlobalState("alwaysApproveResubmit", message.bool ?? false)
			await provider.postStateToWebview()
			break
		case "requestDelaySeconds":
			await updateGlobalState("requestDelaySeconds", message.value ?? 5)
			await provider.postStateToWebview()
			break
		case "writeDelayMs":
			await updateGlobalState("writeDelayMs", message.value)
			await provider.postStateToWebview()
			break
		case "diagnosticsEnabled":
			await updateGlobalState("diagnosticsEnabled", message.bool ?? true)
			await provider.postStateToWebview()
			break
		case "terminalOutputLineLimit":
			// Validate that the line limit is a positive number
			const lineLimit = message.value
			if (typeof lineLimit === "number" && lineLimit > 0) {
				await updateGlobalState("terminalOutputLineLimit", lineLimit)
				await provider.postStateToWebview()
			} else {
				vscode.window.showErrorMessage(
					t("common:errors.invalid_line_limit") || "Terminal output line limit must be a positive number",
				)
			}
			break
		case "terminalOutputCharacterLimit":
			// Validate that the character limit is a positive number
			const charLimit = message.value
			if (typeof charLimit === "number" && charLimit > 0) {
				await updateGlobalState("terminalOutputCharacterLimit", charLimit)
				await provider.postStateToWebview()
			} else {
				vscode.window.showErrorMessage(
					t("common:errors.invalid_character_limit") ||
						"Terminal output character limit must be a positive number",
				)
			}
			break
		case "terminalShellIntegrationTimeout":
			await updateGlobalState("terminalShellIntegrationTimeout", message.value)
			await provider.postStateToWebview()
			if (message.value !== undefined) {
				Terminal.setShellIntegrationTimeout(message.value)
			}
			break
		case "terminalShellIntegrationDisabled":
			await updateGlobalState("terminalShellIntegrationDisabled", message.bool)
			await provider.postStateToWebview()
			if (message.bool !== undefined) {
				Terminal.setShellIntegrationDisabled(message.bool)
			}
			break
		case "terminalCommandDelay":
			await updateGlobalState("terminalCommandDelay", message.value)
			await provider.postStateToWebview()
			if (message.value !== undefined) {
				Terminal.setCommandDelay(message.value)
			}
			break
		case "terminalPowershellCounter":
			await updateGlobalState("terminalPowershellCounter", message.bool)
			await provider.postStateToWebview()
			if (message.bool !== undefined) {
				Terminal.setPowershellCounter(message.bool)
			}
			break
		case "terminalZshClearEolMark":
			await updateGlobalState("terminalZshClearEolMark", message.bool)
			await provider.postStateToWebview()
			if (message.bool !== undefined) {
				Terminal.setTerminalZshClearEolMark(message.bool)
			}
			break
		case "terminalZshOhMy":
			await updateGlobalState("terminalZshOhMy", message.bool)
			await provider.postStateToWebview()
			if (message.bool !== undefined) {
				Terminal.setTerminalZshOhMy(message.bool)
			}
			break
		case "terminalZshP10k":
			await updateGlobalState("terminalZshP10k", message.bool)
			await provider.postStateToWebview()
			if (message.bool !== undefined) {
				Terminal.setTerminalZshP10k(message.bool)
			}
			break
		case "terminalZdotdir":
			await updateGlobalState("terminalZdotdir", message.bool)
			await provider.postStateToWebview()
			if (message.bool !== undefined) {
				Terminal.setTerminalZdotdir(message.bool)
			}
			break
		case "terminalCompressProgressBar":
			await updateGlobalState("terminalCompressProgressBar", message.bool)
			await provider.postStateToWebview()
			if (message.bool !== undefined) {
				Terminal.setCompressProgressBar(message.bool)
			}
			break
		case "mode":
			await provider.handleModeSwitch(message.text as Mode)
			break
		case "updateSupportPrompt":
			try {
				if (!message?.values) {
					return
				}

				// Replace all prompts with the new values from the cached state
				await updateGlobalState("customSupportPrompts", message.values)
				await provider.postStateToWebview()
			} catch (error) {
				provider.log(
					`Error update support prompt: ${JSON.stringify(error, Object.getOwnPropertyNames(error), 2)}`,
				)
				vscode.window.showErrorMessage(t("common:errors.update_support_prompt"))
			}
			break
		case "updatePrompt":
			if (message.promptMode && message.customPrompt !== undefined) {
				const existingPrompts = getGlobalState("customModePrompts") ?? {}
				const updatedPrompts = { ...existingPrompts, [message.promptMode]: message.customPrompt }
				await updateGlobalState("customModePrompts", updatedPrompts)
				const currentState = await provider.getStateToPostToWebview()
				const stateWithPrompts = {
					...currentState,
					customModePrompts: updatedPrompts,
					hasOpenedModeSelector: currentState.hasOpenedModeSelector ?? false,
				}
				provider.postMessageToWebview({ type: "state", state: stateWithPrompts })

				if (TelemetryService.hasInstance()) {
					// Determine which setting was changed by comparing objects
					const oldPrompt = existingPrompts[message.promptMode] || {}
					const newPrompt = message.customPrompt
					const changedSettings = Object.keys(newPrompt).filter(
						(key) =>
							JSON.stringify((oldPrompt as Record<string, unknown>)[key]) !==
							JSON.stringify((newPrompt as Record<string, unknown>)[key]),
					)

					if (changedSettings.length > 0) {
						TelemetryService.instance.captureModeSettingChanged(changedSettings[0])
					}
				}
			}
			break
		case "deleteMessage": {
			if (!provider.getCurrentTask()) {
				await vscode.window.showErrorMessage(t("common:errors.message.no_active_task_to_delete"))
				break
			}

			if (typeof message.value !== "number" || !message.value) {
				await vscode.window.showErrorMessage(t("common:errors.message.invalid_timestamp_for_deletion"))
				break
			}

			await handleMessageModificationsOperation(message.value, "delete")
			break
		}
		case "submitEditedMessage": {
			if (
				provider.getCurrentTask() &&
				typeof message.value === "number" &&
				message.value &&
				message.editedMessageContent
			) {
				await handleMessageModificationsOperation(
					message.value,
					"edit",
					message.editedMessageContent,
					message.images,
				)
			}
			break
		}
		case "screenshotQuality":
			await updateGlobalState("screenshotQuality", message.value)
			await provider.postStateToWebview()
			break
		case "maxOpenTabsContext":
			const tabCount = Math.min(Math.max(0, message.value ?? 20), 500)
			await updateGlobalState("maxOpenTabsContext", tabCount)
			await provider.postStateToWebview()
			break
		case "maxWorkspaceFiles":
			const fileCount = Math.min(Math.max(0, message.value ?? 200), 500)
			await updateGlobalState("maxWorkspaceFiles", fileCount)
			await provider.postStateToWebview()
			break
		case "alwaysAllowFollowupQuestions":
			await updateGlobalState("alwaysAllowFollowupQuestions", message.bool ?? false)
			await provider.postStateToWebview()
			break
		case "followupAutoApproveTimeoutMs":
			await updateGlobalState("followupAutoApproveTimeoutMs", message.value)
			await provider.postStateToWebview()
			break
		case "browserToolEnabled":
			await updateGlobalState("browserToolEnabled", message.bool ?? true)
			await provider.postStateToWebview()
			break
		case "language":
			changeLanguage(message.text ?? "en")
			await updateGlobalState("language", message.text as Language)
			await provider.postStateToWebview()
			break
		case "openRouterImageApiKey":
			await provider.contextProxy.setValue("openRouterImageApiKey", message.text)
			await provider.postStateToWebview()
			break
		case "openRouterImageGenerationSelectedModel":
			await provider.contextProxy.setValue("openRouterImageGenerationSelectedModel", message.text)
			await provider.postStateToWebview()
			break
		case "showRooIgnoredFiles":
			await updateGlobalState("showRooIgnoredFiles", message.bool ?? false)
			await provider.postStateToWebview()
			break
		case "hasOpenedModeSelector":
			await updateGlobalState("hasOpenedModeSelector", message.bool ?? true)
			await provider.postStateToWebview()
			break
		case "maxReadFileLine":
			await updateGlobalState("maxReadFileLine", message.value)
			await provider.postStateToWebview()
			break
		case "maxImageFileSize":
			await updateGlobalState("maxImageFileSize", message.value)
			await provider.postStateToWebview()
			break
		case "maxTotalImageSize":
			await updateGlobalState("maxTotalImageSize", message.value)
			await provider.postStateToWebview()
			break
		case "maxConcurrentFileReads":
			const valueToSave = message.value // Capture the value intended for saving
			await updateGlobalState("maxConcurrentFileReads", valueToSave)
			await provider.postStateToWebview()
			break
		case "includeDiagnosticMessages":
			// Only apply default if the value is truly undefined (not false)
			const includeValue = message.bool !== undefined ? message.bool : true
			await updateGlobalState("includeDiagnosticMessages", includeValue)
			await provider.postStateToWebview()
			break
		case "maxDiagnosticMessages":
			await updateGlobalState("maxDiagnosticMessages", message.value ?? 50)
			await provider.postStateToWebview()
			break
		case "setHistoryPreviewCollapsed": // Add the new case handler
			await updateGlobalState("historyPreviewCollapsed", message.bool ?? false)
			// No need to call postStateToWebview here as the UI already updated optimistically
			break
		case "toggleApiConfigPin":
			if (message.text) {
				const currentPinned = getGlobalState("pinnedApiConfigs") ?? {}
				const updatedPinned: Record<string, boolean> = { ...currentPinned }

				if (currentPinned[message.text]) {
					delete updatedPinned[message.text]
				} else {
					updatedPinned[message.text] = true
				}

				await updateGlobalState("pinnedApiConfigs", updatedPinned)
				await provider.postStateToWebview()
			}
			break
		case "enhancementApiConfigId":
			await updateGlobalState("enhancementApiConfigId", message.text)
			await provider.postStateToWebview()
			break
		case "includeTaskHistoryInEnhance":
			await updateGlobalState("includeTaskHistoryInEnhance", message.bool ?? true)
			await provider.postStateToWebview()
			break
		case "condensingApiConfigId":
			await updateGlobalState("condensingApiConfigId", message.text)
			await provider.postStateToWebview()
			break
		case "updateCondensingPrompt":
			// Store the condensing prompt in customSupportPrompts["CONDENSE"] instead of customCondensingPrompt
			const currentSupportPrompts = getGlobalState("customSupportPrompts") ?? {}
			const updatedSupportPrompts = { ...currentSupportPrompts, CONDENSE: message.text }
			await updateGlobalState("customSupportPrompts", updatedSupportPrompts)
			// Also update the old field for backward compatibility during migration
			await updateGlobalState("customCondensingPrompt", message.text)
			await provider.postStateToWebview()
			break
		case "profileThresholds":
			await updateGlobalState("profileThresholds", message.values)
			await provider.postStateToWebview()
			break
		case "autoApprovalEnabled":
			await updateGlobalState("autoApprovalEnabled", message.bool ?? false)
			await provider.postStateToWebview()
			break
		case "enhancePrompt":
			if (message.text) {
				try {
					const state = await provider.getState()

					const {
						apiConfiguration,
						customSupportPrompts,
						listApiConfigMeta = [],
						enhancementApiConfigId,
						includeTaskHistoryInEnhance,
					} = state

					const currentCline = provider.getCurrentTask()

					const result = await MessageEnhancer.enhanceMessage({
						text: message.text,
						apiConfiguration,
						customSupportPrompts,
						listApiConfigMeta,
						enhancementApiConfigId,
						includeTaskHistoryInEnhance,
						currentClineMessages: currentCline?.clineMessages,
						providerSettingsManager: provider.providerSettingsManager,
					})

					if (result.success && result.enhancedText) {
						// Capture telemetry for prompt enhancement
						MessageEnhancer.captureTelemetry(currentCline?.taskId, includeTaskHistoryInEnhance)
						await provider.postMessageToWebview({ type: "enhancedPrompt", text: result.enhancedText })
					} else {
						throw new Error(result.error || "Unknown error")
					}
				} catch (error) {
					provider.log(
						`Error enhancing prompt: ${JSON.stringify(error, Object.getOwnPropertyNames(error), 2)}`,
					)

					vscode.window.showErrorMessage(t("common:errors.enhance_prompt"))
					await provider.postMessageToWebview({ type: "enhancedPrompt" })
				}
			}
			break
		case "getSystemPrompt":
			try {
				const systemPrompt = await generateSystemPrompt(provider, message)

				await provider.postMessageToWebview({
					type: "systemPrompt",
					text: systemPrompt,
					mode: message.mode,
				})
			} catch (error) {
				provider.log(
					`Error getting system prompt:  ${JSON.stringify(error, Object.getOwnPropertyNames(error), 2)}`,
				)
				vscode.window.showErrorMessage(t("common:errors.get_system_prompt"))
			}
			break
		case "copySystemPrompt":
			try {
				const systemPrompt = await generateSystemPrompt(provider, message)

				await vscode.env.clipboard.writeText(systemPrompt)
				await vscode.window.showInformationMessage(t("common:info.clipboard_copy"))
			} catch (error) {
				provider.log(
					`Error getting system prompt:  ${JSON.stringify(error, Object.getOwnPropertyNames(error), 2)}`,
				)
				vscode.window.showErrorMessage(t("common:errors.get_system_prompt"))
			}
			break
		case "searchCommits": {
			const cwd = getCurrentCwd()
			if (cwd) {
				try {
					const commits = await searchCommits(message.query || "", cwd)
					await provider.postMessageToWebview({
						type: "commitSearchResults",
						commits,
					})
				} catch (error) {
					provider.log(
						`Error searching commits: ${JSON.stringify(error, Object.getOwnPropertyNames(error), 2)}`,
					)
					vscode.window.showErrorMessage(t("common:errors.search_commits"))
				}
			}
			break
		}
		case "searchFiles": {
			const workspacePath = getCurrentCwd()

			if (!workspacePath) {
				// Handle case where workspace path is not available
				await provider.postMessageToWebview({
					type: "fileSearchResults",
					results: [],
					requestId: message.requestId,
					error: "No workspace path available",
				})
				break
			}
			try {
				// Call file search service with query from message
				const results = await searchWorkspaceFiles(
					message.query || "",
					workspacePath,
					20, // Use default limit, as filtering is now done in the backend
				)

				// Send results back to webview
				await provider.postMessageToWebview({
					type: "fileSearchResults",
					results,
					requestId: message.requestId,
				})
			} catch (error) {
				const errorMessage = error instanceof Error ? error.message : String(error)

				// Send error response to webview
				await provider.postMessageToWebview({
					type: "fileSearchResults",
					results: [],
					error: errorMessage,
					requestId: message.requestId,
				})
			}
			break
		}
		case "updateTodoList": {
			const payload = message.payload as { todos?: any[] }
			const todos = payload?.todos
			if (Array.isArray(todos)) {
				await setPendingTodoList(todos)
			}
			break
		}
		case "saveApiConfiguration":
			if (message.text && message.apiConfiguration) {
				try {
					await provider.providerSettingsManager.saveConfig(message.text, message.apiConfiguration)
					const listApiConfig = await provider.providerSettingsManager.listConfig()
					await updateGlobalState("listApiConfigMeta", listApiConfig)
				} catch (error) {
					provider.log(
						`Error save api configuration: ${JSON.stringify(error, Object.getOwnPropertyNames(error), 2)}`,
					)
					vscode.window.showErrorMessage(t("common:errors.save_api_config"))
				}
			}
			break
		case "upsertApiConfiguration":
			if (message.text && message.apiConfiguration) {
				await provider.upsertProviderProfile(message.text, message.apiConfiguration)
			}
			break
		case "renameApiConfiguration":
			if (message.values && message.apiConfiguration) {
				try {
					const { oldName, newName } = message.values

					if (oldName === newName) {
						break
					}

					// Load the old configuration to get its ID.
					const { id } = await provider.providerSettingsManager.getProfile({ name: oldName })

					// Create a new configuration with the new name and old ID.
					await provider.providerSettingsManager.saveConfig(newName, { ...message.apiConfiguration, id })

					// Delete the old configuration.
					await provider.providerSettingsManager.deleteConfig(oldName)

					// Re-activate to update the global settings related to the
					// currently activated provider profile.
					await provider.activateProviderProfile({ name: newName })
				} catch (error) {
					provider.log(
						`Error rename api configuration: ${JSON.stringify(error, Object.getOwnPropertyNames(error), 2)}`,
					)

					vscode.window.showErrorMessage(t("common:errors.rename_api_config"))
				}
			}
			break
		case "loadApiConfiguration":
			if (message.text) {
				try {
					await provider.activateProviderProfile({ name: message.text })
				} catch (error) {
					provider.log(
						`Error load api configuration: ${JSON.stringify(error, Object.getOwnPropertyNames(error), 2)}`,
					)
					vscode.window.showErrorMessage(t("common:errors.load_api_config"))
				}
			}
			break
		case "loadApiConfigurationById":
			if (message.text) {
				try {
					await provider.activateProviderProfile({ id: message.text })
				} catch (error) {
					provider.log(
						`Error load api configuration by ID: ${JSON.stringify(error, Object.getOwnPropertyNames(error), 2)}`,
					)
					vscode.window.showErrorMessage(t("common:errors.load_api_config"))
				}
			}
			break
		case "deleteApiConfiguration":
			if (message.text) {
				const answer = await vscode.window.showInformationMessage(
					t("common:confirmation.delete_config_profile"),
					{ modal: true },
					t("common:answers.yes"),
				)

				if (answer !== t("common:answers.yes")) {
					break
				}

				const oldName = message.text

				const newName = (await provider.providerSettingsManager.listConfig()).filter(
					(c) => c.name !== oldName,
				)[0]?.name

				if (!newName) {
					vscode.window.showErrorMessage(t("common:errors.delete_api_config"))
					return
				}

				try {
					await provider.providerSettingsManager.deleteConfig(oldName)
					await provider.activateProviderProfile({ name: newName })
				} catch (error) {
					provider.log(
						`Error delete api configuration: ${JSON.stringify(error, Object.getOwnPropertyNames(error), 2)}`,
					)

					vscode.window.showErrorMessage(t("common:errors.delete_api_config"))
				}
			}
			break
		case "deleteMessageConfirm":
			if (!message.messageTs) {
				await vscode.window.showErrorMessage(t("common:errors.message.cannot_delete_missing_timestamp"))
				break
			}

			if (typeof message.messageTs !== "number") {
				await vscode.window.showErrorMessage(t("common:errors.message.cannot_delete_invalid_timestamp"))
				break
			}

			await handleDeleteMessageConfirm(message.messageTs, message.restoreCheckpoint)
			break
		case "editMessageConfirm":
			if (message.messageTs && message.text) {
				await handleEditMessageConfirm(
					message.messageTs,
					message.text,
					message.restoreCheckpoint,
					message.images,
				)
			}
			break
		case "getListApiConfiguration":
			try {
				const listApiConfig = await provider.providerSettingsManager.listConfig()
				await updateGlobalState("listApiConfigMeta", listApiConfig)
				provider.postMessageToWebview({ type: "listApiConfig", listApiConfig })
			} catch (error) {
				provider.log(
					`Error get list api configuration: ${JSON.stringify(error, Object.getOwnPropertyNames(error), 2)}`,
				)
				vscode.window.showErrorMessage(t("common:errors.list_api_config"))
			}
			break
		case "updateExperimental": {
			if (!message.values) {
				break
			}

			const updatedExperiments = {
				...(getGlobalState("experiments") ?? experimentDefault),
				...message.values,
			}

			await updateGlobalState("experiments", updatedExperiments)

			await provider.postStateToWebview()
			break
		}
		case "updateMcpTimeout":
			if (message.serverName && typeof message.timeout === "number") {
				try {
					await provider
						.getMcpHub()
						?.updateServerTimeout(
							message.serverName,
							message.timeout,
							message.source as "global" | "project",
						)
				} catch (error) {
					provider.log(
						`Failed to update timeout for ${message.serverName}: ${JSON.stringify(error, Object.getOwnPropertyNames(error), 2)}`,
					)
					vscode.window.showErrorMessage(t("common:errors.update_server_timeout"))
				}
			}
			break
		case "updateCustomMode":
			if (message.modeConfig) {
				// Check if this is a new mode or an update to an existing mode
				const existingModes = await provider.customModesManager.getCustomModes()
				const isNewMode = !existingModes.some((mode) => mode.slug === message.modeConfig?.slug)

				await provider.customModesManager.updateCustomMode(message.modeConfig.slug, message.modeConfig)
				// Update state after saving the mode
				const customModes = await provider.customModesManager.getCustomModes()
				await updateGlobalState("customModes", customModes)
				await updateGlobalState("mode", message.modeConfig.slug)
				await provider.postStateToWebview()

				// Track telemetry for custom mode creation or update
				if (TelemetryService.hasInstance()) {
					if (isNewMode) {
						// This is a new custom mode
						TelemetryService.instance.captureCustomModeCreated(
							message.modeConfig.slug,
							message.modeConfig.name,
						)
					} else {
						// Determine which setting was changed by comparing objects
						const existingMode = existingModes.find((mode) => mode.slug === message.modeConfig?.slug)
						const changedSettings = existingMode
							? Object.keys(message.modeConfig).filter(
									(key) =>
										JSON.stringify((existingMode as Record<string, unknown>)[key]) !==
										JSON.stringify((message.modeConfig as Record<string, unknown>)[key]),
								)
							: []

						if (changedSettings.length > 0) {
							TelemetryService.instance.captureModeSettingChanged(changedSettings[0])
						}
					}
				}
			}
			break
		case "deleteCustomMode":
			if (message.slug) {
				// Get the mode details to determine source and rules folder path
				const customModes = await provider.customModesManager.getCustomModes()
				const modeToDelete = customModes.find((mode) => mode.slug === message.slug)

				if (!modeToDelete) {
					break
				}

				// Determine the scope based on source (project or global)
				const scope = modeToDelete.source || "global"

				// Determine the rules folder path
				let rulesFolderPath: string
				if (scope === "project") {
					const workspacePath = getWorkspacePath()
					if (workspacePath) {
						rulesFolderPath = path.join(workspacePath, ".roo", `rules-${message.slug}`)
					} else {
						rulesFolderPath = path.join(".roo", `rules-${message.slug}`)
					}
				} else {
					// Global scope - use OS home directory
					const homeDir = os.homedir()
					rulesFolderPath = path.join(homeDir, ".roo", `rules-${message.slug}`)
				}

				// Check if the rules folder exists
				const rulesFolderExists = await fileExistsAtPath(rulesFolderPath)

				// If this is a check request, send back the folder info
				if (message.checkOnly) {
					await provider.postMessageToWebview({
						type: "deleteCustomModeCheck",
						slug: message.slug,
						rulesFolderPath: rulesFolderExists ? rulesFolderPath : undefined,
					})
					break
				}

				// Delete the mode
				await provider.customModesManager.deleteCustomMode(message.slug)

				// Delete the rules folder if it exists
				if (rulesFolderExists) {
					try {
						await fs.rm(rulesFolderPath, { recursive: true, force: true })
						provider.log(`Deleted rules folder for mode ${message.slug}: ${rulesFolderPath}`)
					} catch (error) {
						provider.log(`Failed to delete rules folder for mode ${message.slug}: ${error}`)
						// Notify the user about the failure
						vscode.window.showErrorMessage(
							t("common:errors.delete_rules_folder_failed", {
								rulesFolderPath,
								error: error instanceof Error ? error.message : String(error),
							}),
						)
						// Continue with mode deletion even if folder deletion fails
					}
				}

				// Switch back to default mode after deletion
				await updateGlobalState("mode", defaultModeSlug)
				await provider.postStateToWebview()
			}
			break
		case "exportMode":
			if (message.slug) {
				try {
					// Get custom mode prompts to check if built-in mode has been customized
					const customModePrompts = getGlobalState("customModePrompts") || {}
					const customPrompt = customModePrompts[message.slug]

					// Export the mode with any customizations merged directly
					const result = await provider.customModesManager.exportModeWithRules(message.slug, customPrompt)

					if (result.success && result.yaml) {
						// Get last used directory for export
						const lastExportPath = getGlobalState("lastModeExportPath")
						let defaultUri: vscode.Uri

						if (lastExportPath) {
							// Use the directory from the last export
							const lastDir = path.dirname(lastExportPath)
							defaultUri = vscode.Uri.file(path.join(lastDir, `${message.slug}-export.yaml`))
						} else {
							// Default to workspace or home directory
							const workspaceFolders = vscode.workspace.workspaceFolders
							if (workspaceFolders && workspaceFolders.length > 0) {
								defaultUri = vscode.Uri.file(
									path.join(workspaceFolders[0].uri.fsPath, `${message.slug}-export.yaml`),
								)
							} else {
								defaultUri = vscode.Uri.file(`${message.slug}-export.yaml`)
							}
						}

						// Show save dialog
						const saveUri = await vscode.window.showSaveDialog({
							defaultUri,
							filters: {
								"YAML files": ["yaml", "yml"],
							},
							title: "Save mode export",
						})

						if (saveUri && result.yaml) {
							// Save the directory for next time
							await updateGlobalState("lastModeExportPath", saveUri.fsPath)

							// Write the file to the selected location
							await fs.writeFile(saveUri.fsPath, result.yaml, "utf-8")

							// Send success message to webview
							provider.postMessageToWebview({
								type: "exportModeResult",
								success: true,
								slug: message.slug,
							})

							// Show info message
							vscode.window.showInformationMessage(t("common:info.mode_exported", { mode: message.slug }))
						} else {
							// User cancelled the save dialog
							provider.postMessageToWebview({
								type: "exportModeResult",
								success: false,
								error: "Export cancelled",
								slug: message.slug,
							})
						}
					} else {
						// Send error message to webview
						provider.postMessageToWebview({
							type: "exportModeResult",
							success: false,
							error: result.error,
							slug: message.slug,
						})
					}
				} catch (error) {
					const errorMessage = error instanceof Error ? error.message : String(error)
					provider.log(`Failed to export mode ${message.slug}: ${errorMessage}`)

					// Send error message to webview
					provider.postMessageToWebview({
						type: "exportModeResult",
						success: false,
						error: errorMessage,
						slug: message.slug,
					})
				}
			}
			break
		case "importMode":
			try {
				// Get last used directory for import
				const lastImportPath = getGlobalState("lastModeImportPath")
				let defaultUri: vscode.Uri | undefined

				if (lastImportPath) {
					// Use the directory from the last import
					const lastDir = path.dirname(lastImportPath)
					defaultUri = vscode.Uri.file(lastDir)
				} else {
					// Default to workspace or home directory
					const workspaceFolders = vscode.workspace.workspaceFolders
					if (workspaceFolders && workspaceFolders.length > 0) {
						defaultUri = vscode.Uri.file(workspaceFolders[0].uri.fsPath)
					}
				}

				// Show file picker to select YAML file
				const fileUri = await vscode.window.showOpenDialog({
					canSelectFiles: true,
					canSelectFolders: false,
					canSelectMany: false,
					defaultUri,
					filters: {
						"YAML files": ["yaml", "yml"],
					},
					title: "Select mode export file to import",
				})

				if (fileUri && fileUri[0]) {
					// Save the directory for next time
					await updateGlobalState("lastModeImportPath", fileUri[0].fsPath)

					// Read the file content
					const yamlContent = await fs.readFile(fileUri[0].fsPath, "utf-8")

					// Import the mode with the specified source level
					const result = await provider.customModesManager.importModeWithRules(
						yamlContent,
						message.source || "project", // Default to project if not specified
					)

					if (result.success) {
						// Update state after importing
						const customModes = await provider.customModesManager.getCustomModes()
						await updateGlobalState("customModes", customModes)
						await provider.postStateToWebview()

						// Send success message to webview
						provider.postMessageToWebview({
							type: "importModeResult",
							success: true,
						})

						// Show success message
						vscode.window.showInformationMessage(t("common:info.mode_imported"))
					} else {
						// Send error message to webview
						provider.postMessageToWebview({
							type: "importModeResult",
							success: false,
							error: result.error,
						})

						// Show error message
						vscode.window.showErrorMessage(t("common:errors.mode_import_failed", { error: result.error }))
					}
				} else {
					// User cancelled the file dialog - reset the importing state
					provider.postMessageToWebview({
						type: "importModeResult",
						success: false,
						error: "cancelled",
					})
				}
			} catch (error) {
				const errorMessage = error instanceof Error ? error.message : String(error)
				provider.log(`Failed to import mode: ${errorMessage}`)

				// Send error message to webview
				provider.postMessageToWebview({
					type: "importModeResult",
					success: false,
					error: errorMessage,
				})

				// Show error message
				vscode.window.showErrorMessage(t("common:errors.mode_import_failed", { error: errorMessage }))
			}
			break
		case "checkRulesDirectory":
			if (message.slug) {
				const hasContent = await provider.customModesManager.checkRulesDirectoryHasContent(message.slug)

				provider.postMessageToWebview({
					type: "checkRulesDirectoryResult",
					slug: message.slug,
					hasContent: hasContent,
				})
			}
			break
		case "humanRelayResponse":
			if (message.requestId && message.text) {
				vscode.commands.executeCommand(getCommand("handleHumanRelayResponse"), {
					requestId: message.requestId,
					text: message.text,
					cancelled: false,
				})
			}
			break

		case "humanRelayCancel":
			if (message.requestId) {
				vscode.commands.executeCommand(getCommand("handleHumanRelayResponse"), {
					requestId: message.requestId,
					cancelled: true,
				})
			}
			break

		case "telemetrySetting": {
			const telemetrySetting = message.text as TelemetrySetting
			await updateGlobalState("telemetrySetting", telemetrySetting)
			const isOptedIn = telemetrySetting !== "disabled"
			TelemetryService.instance.updateTelemetryState(isOptedIn)
			await provider.postStateToWebview()
			break
		}
		case "cloudButtonClicked": {
			// Navigate to the cloud tab.
			provider.postMessageToWebview({ type: "action", action: "cloudButtonClicked" })
			break
		}
		case "rooCloudSignIn": {
			try {
				TelemetryService.instance.captureEvent(TelemetryEventName.AUTHENTICATION_INITIATED)
				await CloudService.instance.login()
			} catch (error) {
				provider.log(`AuthService#login failed: ${error}`)
				vscode.window.showErrorMessage("Sign in failed.")
			}

			break
		}
		case "rooCloudSignOut": {
			try {
				await CloudService.instance.logout()
				await provider.postStateToWebview()
				provider.postMessageToWebview({ type: "authenticatedUser", userInfo: undefined })
			} catch (error) {
				provider.log(`AuthService#logout failed: ${error}`)
				vscode.window.showErrorMessage("Sign out failed.")
			}

			break
		}
		case "rooCloudManualUrl": {
			try {
				if (!message.text) {
					vscode.window.showErrorMessage(t("common:errors.manual_url_empty"))
					break
				}

				// Parse the callback URL to extract parameters
				const callbackUrl = message.text.trim()
				const uri = vscode.Uri.parse(callbackUrl)

				if (!uri.query) {
					throw new Error(t("common:errors.manual_url_no_query"))
				}

				const query = new URLSearchParams(uri.query)
				const code = query.get("code")
				const state = query.get("state")
				const organizationId = query.get("organizationId")

				if (!code || !state) {
					throw new Error(t("common:errors.manual_url_missing_params"))
				}

				// Reuse the existing authentication flow
				await CloudService.instance.handleAuthCallback(
					code,
					state,
					organizationId === "null" ? null : organizationId,
				)

				await provider.postStateToWebview()
			} catch (error) {
				provider.log(`ManualUrl#handleAuthCallback failed: ${error}`)
				const errorMessage = error instanceof Error ? error.message : t("common:errors.manual_url_auth_failed")

				// Show error message through VS Code UI
				vscode.window.showErrorMessage(`${t("common:errors.manual_url_auth_error")}: ${errorMessage}`)
			}

			break
		}

		case "saveCodeIndexSettingsAtomic": {
			if (!message.codeIndexSettings) {
				break
			}

			const settings = message.codeIndexSettings

			try {
				// Check if embedder provider has changed
				const currentConfig = getGlobalState("codebaseIndexConfig") || {}
				const embedderProviderChanged =
					currentConfig.codebaseIndexEmbedderProvider !== settings.codebaseIndexEmbedderProvider

				// Save global state settings atomically
				const globalStateConfig = {
					...currentConfig,
					codebaseIndexEnabled: settings.codebaseIndexEnabled,
					codebaseIndexQdrantUrl: settings.codebaseIndexQdrantUrl,
					codebaseIndexEmbedderProvider: settings.codebaseIndexEmbedderProvider,
					codebaseIndexEmbedderBaseUrl: settings.codebaseIndexEmbedderBaseUrl,
					codebaseIndexEmbedderModelId: settings.codebaseIndexEmbedderModelId,
					codebaseIndexEmbedderModelDimension: settings.codebaseIndexEmbedderModelDimension, // Generic dimension
					codebaseIndexOpenAiCompatibleBaseUrl: settings.codebaseIndexOpenAiCompatibleBaseUrl,
					codebaseIndexSearchMaxResults: settings.codebaseIndexSearchMaxResults,
					codebaseIndexSearchMinScore: settings.codebaseIndexSearchMinScore,
				}

				// Save global state first
				await updateGlobalState("codebaseIndexConfig", globalStateConfig)

				// Save secrets directly using context proxy
				if (settings.codeIndexOpenAiKey !== undefined) {
					await provider.contextProxy.storeSecret("codeIndexOpenAiKey", settings.codeIndexOpenAiKey)
				}
				if (settings.codeIndexQdrantApiKey !== undefined) {
					await provider.contextProxy.storeSecret("codeIndexQdrantApiKey", settings.codeIndexQdrantApiKey)
				}
				if (settings.codebaseIndexOpenAiCompatibleApiKey !== undefined) {
					await provider.contextProxy.storeSecret(
						"codebaseIndexOpenAiCompatibleApiKey",
						settings.codebaseIndexOpenAiCompatibleApiKey,
					)
				}
				if (settings.codebaseIndexGeminiApiKey !== undefined) {
					await provider.contextProxy.storeSecret(
						"codebaseIndexGeminiApiKey",
						settings.codebaseIndexGeminiApiKey,
					)
				}
				if (settings.codebaseIndexMistralApiKey !== undefined) {
					await provider.contextProxy.storeSecret(
						"codebaseIndexMistralApiKey",
						settings.codebaseIndexMistralApiKey,
					)
				}
<<<<<<< HEAD
				if (settings.codebaseIndexWatsonxApiKey !== undefined) {
					await provider.contextProxy.storeSecret(
						"codebaseIndexWatsonxApiKey",
						settings.codebaseIndexWatsonxApiKey,
					)
				}
				if (settings.codebaseIndexWatsonxProjectId !== undefined) {
					await provider.contextProxy.storeSecret(
						"codebaseIndexWatsonxProjectId",
						settings.codebaseIndexWatsonxProjectId,
=======
				if (settings.codebaseIndexVercelAiGatewayApiKey !== undefined) {
					await provider.contextProxy.storeSecret(
						"codebaseIndexVercelAiGatewayApiKey",
						settings.codebaseIndexVercelAiGatewayApiKey,
>>>>>>> c837025d
					)
				}

				// Send success response first - settings are saved regardless of validation
				await provider.postMessageToWebview({
					type: "codeIndexSettingsSaved",
					success: true,
					settings: globalStateConfig,
				})

				// Update webview state
				await provider.postStateToWebview()

				// Then handle validation and initialization for the current workspace
				const currentCodeIndexManager = provider.getCurrentWorkspaceCodeIndexManager()
				if (currentCodeIndexManager) {
					// If embedder provider changed, perform proactive validation
					if (embedderProviderChanged) {
						try {
							// Force handleSettingsChange which will trigger validation
							await currentCodeIndexManager.handleSettingsChange()
						} catch (error) {
							// Validation failed - the error state is already set by handleSettingsChange
							provider.log(
								`Embedder validation failed after provider change: ${error instanceof Error ? error.message : String(error)}`,
							)
							// Send validation error to webview
							await provider.postMessageToWebview({
								type: "indexingStatusUpdate",
								values: currentCodeIndexManager.getCurrentStatus(),
							})
							// Exit early - don't try to start indexing with invalid configuration
							break
						}
					} else {
						// No provider change, just handle settings normally
						try {
							await currentCodeIndexManager.handleSettingsChange()
						} catch (error) {
							// Log but don't fail - settings are saved
							provider.log(
								`Settings change handling error: ${error instanceof Error ? error.message : String(error)}`,
							)
						}
					}

					// Wait a bit more to ensure everything is ready
					await new Promise((resolve) => setTimeout(resolve, 200))

					// Auto-start indexing if now enabled and configured
					if (currentCodeIndexManager.isFeatureEnabled && currentCodeIndexManager.isFeatureConfigured) {
						if (!currentCodeIndexManager.isInitialized) {
							try {
								await currentCodeIndexManager.initialize(provider.contextProxy)
								provider.log(`Code index manager initialized after settings save`)
							} catch (error) {
								provider.log(
									`Code index initialization failed: ${error instanceof Error ? error.message : String(error)}`,
								)
								// Send error status to webview
								await provider.postMessageToWebview({
									type: "indexingStatusUpdate",
									values: currentCodeIndexManager.getCurrentStatus(),
								})
							}
						}
					}
				} else {
					// No workspace open - send error status
					provider.log("Cannot save code index settings: No workspace folder open")
					await provider.postMessageToWebview({
						type: "indexingStatusUpdate",
						values: {
							systemStatus: "Error",
							message: t("embeddings:orchestrator.indexingRequiresWorkspace"),
							processedItems: 0,
							totalItems: 0,
							currentItemUnit: "items",
						},
					})
				}
			} catch (error) {
				provider.log(`Error saving code index settings: ${error.message || error}`)
				await provider.postMessageToWebview({
					type: "codeIndexSettingsSaved",
					success: false,
					error: error.message || "Failed to save settings",
				})
			}
			break
		}

		case "requestIndexingStatus": {
			const manager = provider.getCurrentWorkspaceCodeIndexManager()
			if (!manager) {
				// No workspace open - send error status
				provider.postMessageToWebview({
					type: "indexingStatusUpdate",
					values: {
						systemStatus: "Error",
						message: t("embeddings:orchestrator.indexingRequiresWorkspace"),
						processedItems: 0,
						totalItems: 0,
						currentItemUnit: "items",
						workerspacePath: undefined,
					},
				})
				return
			}

			const status = manager
				? manager.getCurrentStatus()
				: {
						systemStatus: "Standby",
						message: "No workspace folder open",
						processedItems: 0,
						totalItems: 0,
						currentItemUnit: "items",
						workspacePath: undefined,
					}

			provider.postMessageToWebview({
				type: "indexingStatusUpdate",
				values: status,
			})
			break
		}
		case "requestCodeIndexSecretStatus": {
			// Check if secrets are set using the VSCode context directly for async access
			const hasOpenAiKey = !!(await provider.context.secrets.get("codeIndexOpenAiKey"))
			const hasQdrantApiKey = !!(await provider.context.secrets.get("codeIndexQdrantApiKey"))
			const hasOpenAiCompatibleApiKey = !!(await provider.context.secrets.get(
				"codebaseIndexOpenAiCompatibleApiKey",
			))
			const hasGeminiApiKey = !!(await provider.context.secrets.get("codebaseIndexGeminiApiKey"))
			const hasMistralApiKey = !!(await provider.context.secrets.get("codebaseIndexMistralApiKey"))
<<<<<<< HEAD
			const hasWatsonxApiKey = !!(await provider.context.secrets.get("codebaseIndexWatsonxApiKey"))
=======
			const hasVercelAiGatewayApiKey = !!(await provider.context.secrets.get(
				"codebaseIndexVercelAiGatewayApiKey",
			))
>>>>>>> c837025d

			provider.postMessageToWebview({
				type: "codeIndexSecretStatus",
				values: {
					hasOpenAiKey,
					hasQdrantApiKey,
					hasOpenAiCompatibleApiKey,
					hasGeminiApiKey,
					hasMistralApiKey,
<<<<<<< HEAD
					hasWatsonxApiKey,
=======
					hasVercelAiGatewayApiKey,
>>>>>>> c837025d
				},
			})
			break
		}
		case "startIndexing": {
			try {
				const manager = provider.getCurrentWorkspaceCodeIndexManager()
				if (!manager) {
					// No workspace open - send error status
					provider.postMessageToWebview({
						type: "indexingStatusUpdate",
						values: {
							systemStatus: "Error",
							message: t("embeddings:orchestrator.indexingRequiresWorkspace"),
							processedItems: 0,
							totalItems: 0,
							currentItemUnit: "items",
						},
					})
					provider.log("Cannot start indexing: No workspace folder open")
					return
				}
				if (manager.isFeatureEnabled && manager.isFeatureConfigured) {
					if (!manager.isInitialized) {
						await manager.initialize(provider.contextProxy)
					}

					// startIndexing now handles error recovery internally
					manager.startIndexing()

					// If startIndexing recovered from error, we need to reinitialize
					if (!manager.isInitialized) {
						await manager.initialize(provider.contextProxy)
						// Try starting again after initialization
						manager.startIndexing()
					}
				}
			} catch (error) {
				provider.log(`Error starting indexing: ${error instanceof Error ? error.message : String(error)}`)
			}
			break
		}
		case "clearIndexData": {
			try {
				const manager = provider.getCurrentWorkspaceCodeIndexManager()
				if (!manager) {
					provider.log("Cannot clear index data: No workspace folder open")
					provider.postMessageToWebview({
						type: "indexCleared",
						values: {
							success: false,
							error: t("embeddings:orchestrator.indexingRequiresWorkspace"),
						},
					})
					return
				}
				await manager.clearIndexData()
				provider.postMessageToWebview({ type: "indexCleared", values: { success: true } })
			} catch (error) {
				provider.log(`Error clearing index data: ${error instanceof Error ? error.message : String(error)}`)
				provider.postMessageToWebview({
					type: "indexCleared",
					values: {
						success: false,
						error: error instanceof Error ? error.message : String(error),
					},
				})
			}
			break
		}
		case "focusPanelRequest": {
			// Execute the focusPanel command to focus the WebView
			await vscode.commands.executeCommand(getCommand("focusPanel"))
			break
		}
		case "filterMarketplaceItems": {
			if (marketplaceManager && message.filters) {
				try {
					await marketplaceManager.updateWithFilteredItems({
						type: message.filters.type as MarketplaceItemType | undefined,
						search: message.filters.search,
						tags: message.filters.tags,
					})
					await provider.postStateToWebview()
				} catch (error) {
					console.error("Marketplace: Error filtering items:", error)
					vscode.window.showErrorMessage("Failed to filter marketplace items")
				}
			}
			break
		}

		case "fetchMarketplaceData": {
			// Fetch marketplace data on demand
			await provider.fetchMarketplaceData()
			break
		}

		case "installMarketplaceItem": {
			if (marketplaceManager && message.mpItem && message.mpInstallOptions) {
				try {
					const configFilePath = await marketplaceManager.installMarketplaceItem(
						message.mpItem,
						message.mpInstallOptions,
					)
					await provider.postStateToWebview()
					console.log(`Marketplace item installed and config file opened: ${configFilePath}`)

					// Send success message to webview
					provider.postMessageToWebview({
						type: "marketplaceInstallResult",
						success: true,
						slug: message.mpItem.id,
					})
				} catch (error) {
					console.error(`Error installing marketplace item: ${error}`)
					// Send error message to webview
					provider.postMessageToWebview({
						type: "marketplaceInstallResult",
						success: false,
						error: error instanceof Error ? error.message : String(error),
						slug: message.mpItem.id,
					})
				}
			}
			break
		}

		case "removeInstalledMarketplaceItem": {
			if (marketplaceManager && message.mpItem && message.mpInstallOptions) {
				try {
					await marketplaceManager.removeInstalledMarketplaceItem(message.mpItem, message.mpInstallOptions)
					await provider.postStateToWebview()

					// Send success message to webview
					provider.postMessageToWebview({
						type: "marketplaceRemoveResult",
						success: true,
						slug: message.mpItem.id,
					})
				} catch (error) {
					console.error(`Error removing marketplace item: ${error}`)

					// Show error message to user
					vscode.window.showErrorMessage(
						`Failed to remove marketplace item: ${error instanceof Error ? error.message : String(error)}`,
					)

					// Send error message to webview
					provider.postMessageToWebview({
						type: "marketplaceRemoveResult",
						success: false,
						error: error instanceof Error ? error.message : String(error),
						slug: message.mpItem.id,
					})
				}
			} else {
				// MarketplaceManager not available or missing required parameters
				const errorMessage = !marketplaceManager
					? "Marketplace manager is not available"
					: "Missing required parameters for marketplace item removal"
				console.error(errorMessage)

				vscode.window.showErrorMessage(errorMessage)

				if (message.mpItem?.id) {
					provider.postMessageToWebview({
						type: "marketplaceRemoveResult",
						success: false,
						error: errorMessage,
						slug: message.mpItem.id,
					})
				}
			}
			break
		}

		case "installMarketplaceItemWithParameters": {
			if (marketplaceManager && message.payload && "item" in message.payload && "parameters" in message.payload) {
				try {
					const configFilePath = await marketplaceManager.installMarketplaceItem(message.payload.item, {
						parameters: message.payload.parameters,
					})
					await provider.postStateToWebview()
					console.log(`Marketplace item with parameters installed and config file opened: ${configFilePath}`)
				} catch (error) {
					console.error(`Error installing marketplace item with parameters: ${error}`)
					vscode.window.showErrorMessage(
						`Failed to install marketplace item: ${error instanceof Error ? error.message : String(error)}`,
					)
				}
			}
			break
		}

		case "switchTab": {
			if (message.tab) {
				// Capture tab shown event for all switchTab messages (which are user-initiated)
				if (TelemetryService.hasInstance()) {
					TelemetryService.instance.captureTabShown(message.tab)
				}

				await provider.postMessageToWebview({
					type: "action",
					action: "switchTab",
					tab: message.tab,
					values: message.values,
				})
			}
			break
		}
		case "requestCommands": {
			try {
				const { getCommands } = await import("../../services/command/commands")
				const commands = await getCommands(getCurrentCwd())

				// Convert to the format expected by the frontend
				const commandList = commands.map((command) => ({
					name: command.name,
					source: command.source,
					filePath: command.filePath,
					description: command.description,
					argumentHint: command.argumentHint,
				}))

				await provider.postMessageToWebview({
					type: "commands",
					commands: commandList,
				})
			} catch (error) {
				provider.log(`Error fetching commands: ${JSON.stringify(error, Object.getOwnPropertyNames(error), 2)}`)
				// Send empty array on error
				await provider.postMessageToWebview({
					type: "commands",
					commands: [],
				})
			}
			break
		}
		case "openCommandFile": {
			try {
				if (message.text) {
					const { getCommand } = await import("../../services/command/commands")
					const command = await getCommand(getCurrentCwd(), message.text)

					if (command && command.filePath) {
						openFile(command.filePath)
					} else {
						vscode.window.showErrorMessage(t("common:errors.command_not_found", { name: message.text }))
					}
				}
			} catch (error) {
				provider.log(
					`Error opening command file: ${JSON.stringify(error, Object.getOwnPropertyNames(error), 2)}`,
				)
				vscode.window.showErrorMessage(t("common:errors.open_command_file"))
			}
			break
		}
		case "deleteCommand": {
			try {
				if (message.text && message.values?.source) {
					const { getCommand } = await import("../../services/command/commands")
					const command = await getCommand(getCurrentCwd(), message.text)

					if (command && command.filePath) {
						// Delete the command file
						await fs.unlink(command.filePath)
						provider.log(`Deleted command file: ${command.filePath}`)
					} else {
						vscode.window.showErrorMessage(t("common:errors.command_not_found", { name: message.text }))
					}
				}
			} catch (error) {
				provider.log(`Error deleting command: ${JSON.stringify(error, Object.getOwnPropertyNames(error), 2)}`)
				vscode.window.showErrorMessage(t("common:errors.delete_command"))
			}
			break
		}
		case "createCommand": {
			try {
				const source = message.values?.source as "global" | "project"
				const fileName = message.text // Custom filename from user input

				if (!source) {
					provider.log("Missing source for createCommand")
					break
				}

				// Determine the commands directory based on source
				let commandsDir: string
				if (source === "global") {
					const globalConfigDir = path.join(os.homedir(), ".roo")
					commandsDir = path.join(globalConfigDir, "commands")
				} else {
					if (!vscode.workspace.workspaceFolders?.length) {
						vscode.window.showErrorMessage(t("common:errors.no_workspace"))
						return
					}
					// Project commands
					const workspaceRoot = getCurrentCwd()
					if (!workspaceRoot) {
						vscode.window.showErrorMessage(t("common:errors.no_workspace_for_project_command"))
						break
					}
					commandsDir = path.join(workspaceRoot, ".roo", "commands")
				}

				// Ensure the commands directory exists
				await fs.mkdir(commandsDir, { recursive: true })

				// Use provided filename or generate a unique one
				let commandName: string
				if (fileName && fileName.trim()) {
					let cleanFileName = fileName.trim()

					// Strip leading slash if present
					if (cleanFileName.startsWith("/")) {
						cleanFileName = cleanFileName.substring(1)
					}

					// Remove .md extension if present BEFORE slugification
					if (cleanFileName.toLowerCase().endsWith(".md")) {
						cleanFileName = cleanFileName.slice(0, -3)
					}

					// Slugify the command name: lowercase, replace spaces with dashes, remove special characters
					commandName = cleanFileName
						.toLowerCase()
						.replace(/\s+/g, "-") // Replace spaces with dashes
						.replace(/[^a-z0-9-]/g, "") // Remove special characters except dashes
						.replace(/-+/g, "-") // Replace multiple dashes with single dash
						.replace(/^-|-$/g, "") // Remove leading/trailing dashes

					// Ensure we have a valid command name
					if (!commandName || commandName.length === 0) {
						commandName = "new-command"
					}
				} else {
					// Generate a unique command name
					commandName = "new-command"
					let counter = 1
					let filePath = path.join(commandsDir, `${commandName}.md`)

					while (
						await fs
							.access(filePath)
							.then(() => true)
							.catch(() => false)
					) {
						commandName = `new-command-${counter}`
						filePath = path.join(commandsDir, `${commandName}.md`)
						counter++
					}
				}

				const filePath = path.join(commandsDir, `${commandName}.md`)

				// Check if file already exists
				if (
					await fs
						.access(filePath)
						.then(() => true)
						.catch(() => false)
				) {
					vscode.window.showErrorMessage(t("common:errors.command_already_exists", { commandName }))
					break
				}

				// Create the command file with template content
				const templateContent = t("common:errors.command_template_content")

				await fs.writeFile(filePath, templateContent, "utf8")
				provider.log(`Created new command file: ${filePath}`)

				// Open the new file in the editor
				openFile(filePath)

				// Refresh commands list
				const { getCommands } = await import("../../services/command/commands")
				const commands = await getCommands(getCurrentCwd() || "")
				const commandList = commands.map((command) => ({
					name: command.name,
					source: command.source,
					filePath: command.filePath,
					description: command.description,
					argumentHint: command.argumentHint,
				}))
				await provider.postMessageToWebview({
					type: "commands",
					commands: commandList,
				})
			} catch (error) {
				provider.log(`Error creating command: ${JSON.stringify(error, Object.getOwnPropertyNames(error), 2)}`)
				vscode.window.showErrorMessage(t("common:errors.create_command_failed"))
			}
			break
		}

		case "insertTextIntoTextarea": {
			const text = message.text
			if (text) {
				// Send message to insert text into the chat textarea
				await provider.postMessageToWebview({
					type: "insertTextIntoTextarea",
					text: text,
				})
			}
			break
		}
		case "showMdmAuthRequiredNotification": {
			// Show notification that organization requires authentication
			vscode.window.showWarningMessage(t("common:mdm.info.organization_requires_auth"))
			break
		}

		/**
		 * Chat Message Queue
		 */

		case "queueMessage": {
			provider.getCurrentTask()?.messageQueueService.addMessage(message.text ?? "", message.images)
			break
		}
		case "removeQueuedMessage": {
			provider.getCurrentTask()?.messageQueueService.removeMessage(message.text ?? "")
			break
		}
		case "editQueuedMessage": {
			if (message.payload) {
				const { id, text, images } = message.payload as EditQueuedMessagePayload
				provider.getCurrentTask()?.messageQueueService.updateMessage(id, text, images)
			}

			break
		}
		case "dismissUpsell": {
			if (message.upsellId) {
				try {
					// Get current list of dismissed upsells
					const dismissedUpsells = getGlobalState("dismissedUpsells") || []

					// Add the new upsell ID if not already present
					let updatedList = dismissedUpsells
					if (!dismissedUpsells.includes(message.upsellId)) {
						updatedList = [...dismissedUpsells, message.upsellId]
						await updateGlobalState("dismissedUpsells", updatedList)
					}

					// Send updated list back to webview (use the already computed updatedList)
					await provider.postMessageToWebview({
						type: "dismissedUpsells",
						list: updatedList,
					})
				} catch (error) {
					// Fail silently as per Bruno's comment - it's OK to fail silently in this case
					provider.log(`Failed to dismiss upsell: ${error instanceof Error ? error.message : String(error)}`)
				}
			}
			break
		}
		case "getDismissedUpsells": {
			// Send the current list of dismissed upsells to the webview
			const dismissedUpsells = getGlobalState("dismissedUpsells") || []
			await provider.postMessageToWebview({
				type: "dismissedUpsells",
				list: dismissedUpsells,
			})
			break
		}
	}
}<|MERGE_RESOLUTION|>--- conflicted
+++ resolved
@@ -11,11 +11,7 @@
 	type ClineMessage,
 	type TelemetrySetting,
 	TelemetryEventName,
-<<<<<<< HEAD
-	ModelInfo,
-=======
 	UserSettingsConfig,
->>>>>>> c837025d
 } from "@roo-code/types"
 import { CloudService } from "@roo-code/cloud"
 import { TelemetryService } from "@roo-code/telemetry"
@@ -769,11 +765,8 @@
 				litellm: {},
 				ollama: {},
 				lmstudio: {},
-<<<<<<< HEAD
+				deepinfra: {},
 				watsonx: {},
-=======
-				deepinfra: {},
->>>>>>> c837025d
 			}
 
 			const safeGetModels = async (options: GetModelsOptions): Promise<ModelRecord> => {
@@ -2546,7 +2539,12 @@
 						settings.codebaseIndexMistralApiKey,
 					)
 				}
-<<<<<<< HEAD
+				if (settings.codebaseIndexVercelAiGatewayApiKey !== undefined) {
+					await provider.contextProxy.storeSecret(
+						"codebaseIndexVercelAiGatewayApiKey",
+						settings.codebaseIndexVercelAiGatewayApiKey,
+					)
+				}
 				if (settings.codebaseIndexWatsonxApiKey !== undefined) {
 					await provider.contextProxy.storeSecret(
 						"codebaseIndexWatsonxApiKey",
@@ -2557,15 +2555,8 @@
 					await provider.contextProxy.storeSecret(
 						"codebaseIndexWatsonxProjectId",
 						settings.codebaseIndexWatsonxProjectId,
-=======
-				if (settings.codebaseIndexVercelAiGatewayApiKey !== undefined) {
-					await provider.contextProxy.storeSecret(
-						"codebaseIndexVercelAiGatewayApiKey",
-						settings.codebaseIndexVercelAiGatewayApiKey,
->>>>>>> c837025d
 					)
 				}
-
 				// Send success response first - settings are saved regardless of validation
 				await provider.postMessageToWebview({
 					type: "codeIndexSettingsSaved",
@@ -2699,13 +2690,10 @@
 			))
 			const hasGeminiApiKey = !!(await provider.context.secrets.get("codebaseIndexGeminiApiKey"))
 			const hasMistralApiKey = !!(await provider.context.secrets.get("codebaseIndexMistralApiKey"))
-<<<<<<< HEAD
-			const hasWatsonxApiKey = !!(await provider.context.secrets.get("codebaseIndexWatsonxApiKey"))
-=======
 			const hasVercelAiGatewayApiKey = !!(await provider.context.secrets.get(
 				"codebaseIndexVercelAiGatewayApiKey",
 			))
->>>>>>> c837025d
+			const hasWatsonxApiKey = !!(await provider.context.secrets.get("codebaseIndexWatsonxApiKey"))
 
 			provider.postMessageToWebview({
 				type: "codeIndexSecretStatus",
@@ -2715,11 +2703,8 @@
 					hasOpenAiCompatibleApiKey,
 					hasGeminiApiKey,
 					hasMistralApiKey,
-<<<<<<< HEAD
+					hasVercelAiGatewayApiKey,
 					hasWatsonxApiKey,
-=======
-					hasVercelAiGatewayApiKey,
->>>>>>> c837025d
 				},
 			})
 			break
