import fs from "fs/promises"
import * as path from "path"
import os from "os"
import crypto from "crypto"
import EventEmitter from "events"

import { Anthropic } from "@anthropic-ai/sdk"
import cloneDeep from "clone-deep"
import delay from "delay"
import pWaitFor from "p-wait-for"
import getFolderSize from "get-folder-size"
import { serializeError } from "serialize-error"
import * as vscode from "vscode"
import { isPathOutsideWorkspace } from "../utils/pathUtils"

import { TokenUsage } from "../exports/roo-code"
import { ApiHandler, buildApiHandler } from "../api"
import { ApiStream } from "../api/transform/stream"
import { DIFF_VIEW_URI_SCHEME, DiffViewProvider } from "../integrations/editor/DiffViewProvider"
import {
	CheckpointServiceOptions,
	RepoPerTaskCheckpointService,
	RepoPerWorkspaceCheckpointService,
} from "../services/checkpoints"
import { findToolName, formatContentBlockToMarkdown } from "../integrations/misc/export-markdown"
import {
	extractTextFromFile,
	addLineNumbers,
	stripLineNumbers,
	everyLineHasLineNumbers,
} from "../integrations/misc/extract-text"
import { countFileLines } from "../integrations/misc/line-counter"
import { fetchInstructions } from "./prompts/instructions/instructions"
import { ExitCodeDetails } from "../integrations/terminal/TerminalProcess"
import { Terminal } from "../integrations/terminal/Terminal"
import { TerminalRegistry } from "../integrations/terminal/TerminalRegistry"
import { UrlContentFetcher } from "../services/browser/UrlContentFetcher"
import { listFiles } from "../services/glob/list-files"
import { regexSearchFiles } from "../services/ripgrep"
import { parseSourceCodeDefinitionsForFile, parseSourceCodeForDefinitionsTopLevel } from "../services/tree-sitter"
import { CheckpointStorage } from "../shared/checkpoints"
import { ApiConfiguration } from "../shared/api"
import { findLastIndex } from "../shared/array"
import { combineApiRequests } from "../shared/combineApiRequests"
import { combineCommandSequences } from "../shared/combineCommandSequences"
import {
	BrowserAction,
	BrowserActionResult,
	browserActions,
	ClineApiReqCancelReason,
	ClineApiReqInfo,
	ClineAsk,
	ClineAskUseMcpServer,
	ClineMessage,
	ClineSay,
	ClineSayBrowserAction,
	ClineSayTool,
	ToolProgressStatus,
} from "../shared/ExtensionMessage"
import { getApiMetrics } from "../shared/getApiMetrics"
import { HistoryItem } from "../shared/HistoryItem"
import { ClineAskResponse } from "../shared/WebviewMessage"
import { GlobalFileNames } from "../shared/globalFileNames"
import { defaultModeSlug, getModeBySlug, getFullModeDetails } from "../shared/modes"
import { EXPERIMENT_IDS, experiments as Experiments, ExperimentId } from "../shared/experiments"
import { calculateApiCostAnthropic } from "../utils/cost"
import { fileExistsAtPath } from "../utils/fs"
import { arePathsEqual, getReadablePath } from "../utils/path"
import { parseMentions } from "./mentions"
import { RooIgnoreController } from "./ignore/RooIgnoreController"
import { AssistantMessageContent, parseAssistantMessage, ToolParamName, ToolUseName } from "./assistant-message"
import { formatResponse } from "./prompts/responses"
import { SYSTEM_PROMPT } from "./prompts/system"
import { truncateConversationIfNeeded } from "./sliding-window"
import { ClineProvider } from "./webview/ClineProvider"
import { detectCodeOmission } from "../integrations/editor/detect-omission"
import { BrowserSession } from "../services/browser/BrowserSession"
import { formatLanguage } from "../shared/language"
import { McpHub } from "../services/mcp/McpHub"
import { DiffStrategy, getDiffStrategy } from "./diff/DiffStrategy"
import { insertGroups } from "./diff/insert-groups"
import { telemetryService } from "../services/telemetry/TelemetryService"
import { validateToolUse, isToolAllowedForMode, ToolName } from "./mode-validator"
import { parseXml } from "../utils/xml"
import { readLines } from "../integrations/misc/read-lines"
import { getWorkspacePath } from "../utils/path"
import { isBinaryFile } from "isbinaryfile"

type ToolResponse = string | Array<Anthropic.TextBlockParam | Anthropic.ImageBlockParam>
type UserContent = Array<Anthropic.Messages.ContentBlockParam>

export type ClineEvents = {
	message: [{ action: "created" | "updated"; message: ClineMessage }]
	taskStarted: []
	taskPaused: []
	taskUnpaused: []
	taskAskResponded: []
	taskAborted: []
	taskSpawned: [taskId: string]
	taskCompleted: [taskId: string, usage: TokenUsage]
	taskTokenUsageUpdated: [taskId: string, usage: TokenUsage]
}

export type ClineOptions = {
	provider: ClineProvider
	apiConfiguration: ApiConfiguration
	customInstructions?: string
	enableDiff?: boolean
	enableCheckpoints?: boolean
	checkpointStorage?: CheckpointStorage
	fuzzyMatchThreshold?: number
	task?: string
	images?: string[]
	historyItem?: HistoryItem
	experiments?: Record<string, boolean>
	startTask?: boolean
	rootTask?: Cline
	parentTask?: Cline
	taskNumber?: number
	onCreated?: (cline: Cline) => void
}

export class Cline extends EventEmitter<ClineEvents> {
	readonly taskId: string
	readonly instanceId: string
	get cwd() {
		return getWorkspacePath(path.join(os.homedir(), "Desktop"))
	}
	// Subtasks
	readonly rootTask: Cline | undefined = undefined
	readonly parentTask: Cline | undefined = undefined
	readonly taskNumber: number
	private isPaused: boolean = false
	private pausedModeSlug: string = defaultModeSlug
	private pauseInterval: NodeJS.Timeout | undefined

	readonly apiConfiguration: ApiConfiguration
	api: ApiHandler
	private urlContentFetcher: UrlContentFetcher
	private browserSession: BrowserSession
	private didEditFile: boolean = false
	customInstructions?: string
	diffStrategy?: DiffStrategy
	diffEnabled: boolean = false
	fuzzyMatchThreshold: number = 1.0

	apiConversationHistory: (Anthropic.MessageParam & { ts?: number })[] = []
	clineMessages: ClineMessage[] = []
	rooIgnoreController?: RooIgnoreController
	private askResponse?: ClineAskResponse
	private askResponseText?: string
	private askResponseImages?: string[]
	private lastMessageTs?: number
	private consecutiveMistakeCount: number = 0
	private consecutiveMistakeCountForApplyDiff: Map<string, number> = new Map()
	private providerRef: WeakRef<ClineProvider>
	private abort: boolean = false
	didFinishAbortingStream = false
	abandoned = false
	private diffViewProvider: DiffViewProvider
	private lastApiRequestTime?: number
	isInitialized = false

	// checkpoints
	private enableCheckpoints: boolean
	private checkpointStorage: CheckpointStorage
	private checkpointService?: RepoPerTaskCheckpointService | RepoPerWorkspaceCheckpointService

	// streaming
	isWaitingForFirstChunk = false
	isStreaming = false
	private currentStreamingContentIndex = 0
	private assistantMessageContent: AssistantMessageContent[] = []
	private presentAssistantMessageLocked = false
	private presentAssistantMessageHasPendingUpdates = false
	private userMessageContent: (Anthropic.TextBlockParam | Anthropic.ImageBlockParam)[] = []
	private userMessageContentReady = false
	private didRejectTool = false
	private didAlreadyUseTool = false
	private didCompleteReadingStream = false

	constructor({
		provider,
		apiConfiguration,
		customInstructions,
		enableDiff,
		enableCheckpoints = true,
		checkpointStorage = "task",
		fuzzyMatchThreshold,
		task,
		images,
		historyItem,
		experiments,
		startTask = true,
		rootTask,
		parentTask,
		taskNumber,
		onCreated,
	}: ClineOptions) {
		super()

		if (startTask && !task && !images && !historyItem) {
			throw new Error("Either historyItem or task/images must be provided")
		}

		this.rooIgnoreController = new RooIgnoreController(this.cwd)
		this.rooIgnoreController.initialize().catch((error) => {
			console.error("Failed to initialize RooIgnoreController:", error)
		})

		this.taskId = historyItem ? historyItem.id : crypto.randomUUID()
		this.instanceId = crypto.randomUUID().slice(0, 8)
		this.taskNumber = -1
		this.apiConfiguration = apiConfiguration
		this.api = buildApiHandler(apiConfiguration)
		this.urlContentFetcher = new UrlContentFetcher(provider.context)
		this.browserSession = new BrowserSession(provider.context)
		this.customInstructions = customInstructions
		this.diffEnabled = enableDiff ?? false
		this.fuzzyMatchThreshold = fuzzyMatchThreshold ?? 1.0
		this.providerRef = new WeakRef(provider)
		this.diffViewProvider = new DiffViewProvider(this.cwd)
		this.enableCheckpoints = enableCheckpoints
		this.checkpointStorage = checkpointStorage

		this.rootTask = rootTask
		this.parentTask = parentTask
		this.taskNumber = taskNumber ?? -1

		if (historyItem) {
			telemetryService.captureTaskRestarted(this.taskId)
		} else {
			telemetryService.captureTaskCreated(this.taskId)
		}

		// Initialize diffStrategy based on current state
		this.updateDiffStrategy(
			Experiments.isEnabled(experiments ?? {}, EXPERIMENT_IDS.DIFF_STRATEGY),
			Experiments.isEnabled(experiments ?? {}, EXPERIMENT_IDS.MULTI_SEARCH_AND_REPLACE),
		)

		onCreated?.(this)

		if (startTask) {
			if (task || images) {
				this.startTask(task, images)
			} else if (historyItem) {
				this.resumeTaskFromHistory()
			} else {
				throw new Error("Either historyItem or task/images must be provided")
			}
		}
	}

	static create(options: ClineOptions): [Cline, Promise<void>] {
		const instance = new Cline({ ...options, startTask: false })
		const { images, task, historyItem } = options
		let promise

		if (images || task) {
			promise = instance.startTask(task, images)
		} else if (historyItem) {
			promise = instance.resumeTaskFromHistory()
		} else {
			throw new Error("Either historyItem or task/images must be provided")
		}

		return [instance, promise]
	}

	// Add method to update diffStrategy
	async updateDiffStrategy(experimentalDiffStrategy?: boolean, multiSearchReplaceDiffStrategy?: boolean) {
		// If not provided, get from current state
		if (experimentalDiffStrategy === undefined || multiSearchReplaceDiffStrategy === undefined) {
			const { experiments: stateExperimental } = (await this.providerRef.deref()?.getState()) ?? {}
			if (experimentalDiffStrategy === undefined) {
				experimentalDiffStrategy = stateExperimental?.[EXPERIMENT_IDS.DIFF_STRATEGY] ?? false
			}
			if (multiSearchReplaceDiffStrategy === undefined) {
				multiSearchReplaceDiffStrategy = stateExperimental?.[EXPERIMENT_IDS.MULTI_SEARCH_AND_REPLACE] ?? false
			}
		}

		this.diffStrategy = getDiffStrategy(
			this.api.getModel().id,
			this.fuzzyMatchThreshold,
			experimentalDiffStrategy,
			multiSearchReplaceDiffStrategy,
		)
	}

	// Storing task to disk for history

	private async ensureTaskDirectoryExists(): Promise<string> {
		const globalStoragePath = this.providerRef.deref()?.context.globalStorageUri.fsPath
		if (!globalStoragePath) {
			throw new Error("Global storage uri is invalid")
		}

		// Use storagePathManager to retrieve the task storage directory
		const { getTaskDirectoryPath } = await import("../shared/storagePathManager")
		return getTaskDirectoryPath(globalStoragePath, this.taskId)
	}

	private async getSavedApiConversationHistory(): Promise<Anthropic.MessageParam[]> {
		const filePath = path.join(await this.ensureTaskDirectoryExists(), GlobalFileNames.apiConversationHistory)
		const fileExists = await fileExistsAtPath(filePath)
		if (fileExists) {
			return JSON.parse(await fs.readFile(filePath, "utf8"))
		}
		return []
	}

	private async addToApiConversationHistory(message: Anthropic.MessageParam) {
		const messageWithTs = { ...message, ts: Date.now() }
		this.apiConversationHistory.push(messageWithTs)
		await this.saveApiConversationHistory()
	}

	async overwriteApiConversationHistory(newHistory: Anthropic.MessageParam[]) {
		this.apiConversationHistory = newHistory
		await this.saveApiConversationHistory()
	}

	private async saveApiConversationHistory() {
		try {
			const filePath = path.join(await this.ensureTaskDirectoryExists(), GlobalFileNames.apiConversationHistory)
			await fs.writeFile(filePath, JSON.stringify(this.apiConversationHistory))
		} catch (error) {
			// in the off chance this fails, we don't want to stop the task
			console.error("Failed to save API conversation history:", error)
		}
	}

	private async getSavedClineMessages(): Promise<ClineMessage[]> {
		const filePath = path.join(await this.ensureTaskDirectoryExists(), GlobalFileNames.uiMessages)
		if (await fileExistsAtPath(filePath)) {
			return JSON.parse(await fs.readFile(filePath, "utf8"))
		} else {
			// check old location
			const oldPath = path.join(await this.ensureTaskDirectoryExists(), "claude_messages.json")
			if (await fileExistsAtPath(oldPath)) {
				const data = JSON.parse(await fs.readFile(oldPath, "utf8"))
				await fs.unlink(oldPath) // remove old file
				return data
			}
		}
		return []
	}

	private async addToClineMessages(message: ClineMessage) {
		this.clineMessages.push(message)
		await this.providerRef.deref()?.postStateToWebview()
		this.emit("message", { action: "created", message })
		await this.saveClineMessages()
	}

	public async overwriteClineMessages(newMessages: ClineMessage[]) {
		this.clineMessages = newMessages
		await this.saveClineMessages()
	}

	private async updateClineMessage(partialMessage: ClineMessage) {
		await this.providerRef.deref()?.postMessageToWebview({ type: "partialMessage", partialMessage })
		this.emit("message", { action: "updated", message: partialMessage })
	}

	private getTokenUsage() {
		const usage = getApiMetrics(combineApiRequests(combineCommandSequences(this.clineMessages.slice(1))))
		this.emit("taskTokenUsageUpdated", this.taskId, usage)
		return usage
	}

	private async saveClineMessages() {
		try {
			const taskDir = await this.ensureTaskDirectoryExists()
			const filePath = path.join(taskDir, GlobalFileNames.uiMessages)
			await fs.writeFile(filePath, JSON.stringify(this.clineMessages))
			// combined as they are in ChatView
			const apiMetrics = this.getTokenUsage()
			const taskMessage = this.clineMessages[0] // first message is always the task say
			const lastRelevantMessage =
				this.clineMessages[
					findLastIndex(
						this.clineMessages,
						(m) => !(m.ask === "resume_task" || m.ask === "resume_completed_task"),
					)
				]

			let taskDirSize = 0

			try {
				taskDirSize = await getFolderSize.loose(taskDir)
			} catch (err) {
				console.error(
					`[saveClineMessages] failed to get task directory size (${taskDir}): ${err instanceof Error ? err.message : String(err)}`,
				)
			}

			await this.providerRef.deref()?.updateTaskHistory({
				id: this.taskId,
				number: this.taskNumber,
				ts: lastRelevantMessage.ts,
				task: taskMessage.text ?? "",
				tokensIn: apiMetrics.totalTokensIn,
				tokensOut: apiMetrics.totalTokensOut,
				cacheWrites: apiMetrics.totalCacheWrites,
				cacheReads: apiMetrics.totalCacheReads,
				totalCost: apiMetrics.totalCost,
				size: taskDirSize,
			})
		} catch (error) {
			console.error("Failed to save cline messages:", error)
		}
	}

	// Communicate with webview

	// partial has three valid states true (partial message), false (completion of partial message), undefined (individual complete message)
	async ask(
		type: ClineAsk,
		text?: string,
		partial?: boolean,
		progressStatus?: ToolProgressStatus,
	): Promise<{ response: ClineAskResponse; text?: string; images?: string[] }> {
		// If this Cline instance was aborted by the provider, then the only
		// thing keeping us alive is a promise still running in the background,
		// in which case we don't want to send its result to the webview as it
		// is attached to a new instance of Cline now. So we can safely ignore
		// the result of any active promises, and this class will be
		// deallocated. (Although we set Cline = undefined in provider, that
		// simply removes the reference to this instance, but the instance is
		// still alive until this promise resolves or rejects.)
		if (this.abort) {
			throw new Error(`[Cline#ask] task ${this.taskId}.${this.instanceId} aborted`)
		}

		let askTs: number

		if (partial !== undefined) {
			const lastMessage = this.clineMessages.at(-1)
			const isUpdatingPreviousPartial =
				lastMessage && lastMessage.partial && lastMessage.type === "ask" && lastMessage.ask === type
			if (partial) {
				if (isUpdatingPreviousPartial) {
					// Existing partial message, so update it.
					lastMessage.text = text
					lastMessage.partial = partial
					lastMessage.progressStatus = progressStatus
					// TODO: Be more efficient about saving and posting only new
					// data or one whole message at a time so ignore partial for
					// saves, and only post parts of partial message instead of
					// whole array in new listener.
					this.updateClineMessage(lastMessage)
					throw new Error("Current ask promise was ignored (#1)")
				} else {
					// This is a new partial message, so add it with partial
					// state.
					askTs = Date.now()
					this.lastMessageTs = askTs
					await this.addToClineMessages({ ts: askTs, type: "ask", ask: type, text, partial })
					throw new Error("Current ask promise was ignored (#2)")
				}
			} else {
				if (isUpdatingPreviousPartial) {
					// This is the complete version of a previously partial
					// message, so replace the partial with the complete version.
					this.askResponse = undefined
					this.askResponseText = undefined
					this.askResponseImages = undefined

					/*
					Bug for the history books:
					In the webview we use the ts as the chatrow key for the virtuoso list. Since we would update this ts right at the end of streaming, it would cause the view to flicker. The key prop has to be stable otherwise react has trouble reconciling items between renders, causing unmounting and remounting of components (flickering).
					The lesson here is if you see flickering when rendering lists, it's likely because the key prop is not stable.
					So in this case we must make sure that the message ts is never altered after first setting it.
					*/
					askTs = lastMessage.ts
					this.lastMessageTs = askTs
					// lastMessage.ts = askTs
					lastMessage.text = text
					lastMessage.partial = false
					lastMessage.progressStatus = progressStatus
					await this.saveClineMessages()
					this.updateClineMessage(lastMessage)
				} else {
					// This is a new and complete message, so add it like normal.
					this.askResponse = undefined
					this.askResponseText = undefined
					this.askResponseImages = undefined
					askTs = Date.now()
					this.lastMessageTs = askTs
					await this.addToClineMessages({ ts: askTs, type: "ask", ask: type, text })
				}
			}
		} else {
			// This is a new non-partial message, so add it like normal.
			this.askResponse = undefined
			this.askResponseText = undefined
			this.askResponseImages = undefined
			askTs = Date.now()
			this.lastMessageTs = askTs
			await this.addToClineMessages({ ts: askTs, type: "ask", ask: type, text })
		}

		await pWaitFor(() => this.askResponse !== undefined || this.lastMessageTs !== askTs, { interval: 100 })

		if (this.lastMessageTs !== askTs) {
			// Could happen if we send multiple asks in a row i.e. with
			// command_output. It's important that when we know an ask could
			// fail, it is handled gracefully.
			throw new Error("Current ask promise was ignored")
		}

		const result = { response: this.askResponse!, text: this.askResponseText, images: this.askResponseImages }
		this.askResponse = undefined
		this.askResponseText = undefined
		this.askResponseImages = undefined
		this.emit("taskAskResponded")
		return result
	}

	async handleWebviewAskResponse(askResponse: ClineAskResponse, text?: string, images?: string[]) {
		this.askResponse = askResponse
		this.askResponseText = text
		this.askResponseImages = images
	}

	async say(
		type: ClineSay,
		text?: string,
		images?: string[],
		partial?: boolean,
		checkpoint?: Record<string, unknown>,
		progressStatus?: ToolProgressStatus,
	): Promise<undefined> {
		if (this.abort) {
			throw new Error(`[Cline#say] task ${this.taskId}.${this.instanceId} aborted`)
		}

		if (partial !== undefined) {
			const lastMessage = this.clineMessages.at(-1)
			const isUpdatingPreviousPartial =
				lastMessage && lastMessage.partial && lastMessage.type === "say" && lastMessage.say === type
			if (partial) {
				if (isUpdatingPreviousPartial) {
					// existing partial message, so update it
					lastMessage.text = text
					lastMessage.images = images
					lastMessage.partial = partial
					lastMessage.progressStatus = progressStatus
					this.updateClineMessage(lastMessage)
				} else {
					// this is a new partial message, so add it with partial state
					const sayTs = Date.now()
					this.lastMessageTs = sayTs
					await this.addToClineMessages({ ts: sayTs, type: "say", say: type, text, images, partial })
				}
			} else {
				// New now have a complete version of a previously partial message.
				if (isUpdatingPreviousPartial) {
					// This is the complete version of a previously partial
					// message, so replace the partial with the complete version.
					this.lastMessageTs = lastMessage.ts
					// lastMessage.ts = sayTs
					lastMessage.text = text
					lastMessage.images = images
					lastMessage.partial = false
					lastMessage.progressStatus = progressStatus
					// Instead of streaming partialMessage events, we do a save
					// and post like normal to persist to disk.
					await this.saveClineMessages()
					// More performant than an entire postStateToWebview.
					this.updateClineMessage(lastMessage)
				} else {
					// This is a new and complete message, so add it like normal.
					const sayTs = Date.now()
					this.lastMessageTs = sayTs
					await this.addToClineMessages({ ts: sayTs, type: "say", say: type, text, images })
				}
			}
		} else {
			// this is a new non-partial message, so add it like normal
			const sayTs = Date.now()
			this.lastMessageTs = sayTs
			await this.addToClineMessages({ ts: sayTs, type: "say", say: type, text, images, checkpoint })
		}
	}

	async sayAndCreateMissingParamError(toolName: ToolUseName, paramName: string, relPath?: string) {
		await this.say(
			"error",
			`Roo tried to use ${toolName}${
				relPath ? ` for '${relPath.toPosix()}'` : ""
			} without value for required parameter '${paramName}'. Retrying...`,
		)
		return formatResponse.toolError(formatResponse.missingToolParameterError(paramName))
	}

	// Task lifecycle

	private async startTask(task?: string, images?: string[]): Promise<void> {
		// conversationHistory (for API) and clineMessages (for webview) need to be in sync
		// if the extension process were killed, then on restart the clineMessages might not be empty, so we need to set it to [] when we create a new Cline client (otherwise webview would show stale messages from previous session)
		this.clineMessages = []
		this.apiConversationHistory = []
		await this.providerRef.deref()?.postStateToWebview()

		await this.say("text", task, images)
		this.isInitialized = true

		let imageBlocks: Anthropic.ImageBlockParam[] = formatResponse.imageBlocks(images)

		console.log(`[subtasks] task ${this.taskId}.${this.instanceId} starting`)

		await this.initiateTaskLoop([
			{
				type: "text",
				text: `<task>\n${task}\n</task>`,
			},
			...imageBlocks,
		])
	}

	async resumePausedTask(lastMessage?: string) {
		// release this Cline instance from paused state
		this.isPaused = false
		this.emit("taskUnpaused")

		// fake an answer from the subtask that it has completed running and this is the result of what it has done
		// add the message to the chat history and to the webview ui
		try {
			await this.say("text", `${lastMessage ?? "Please continue to the next task."}`)

			await this.addToApiConversationHistory({
				role: "user",
				content: [
					{
						type: "text",
						text: `[new_task completed] Result: ${lastMessage ?? "Please continue to the next task."}`,
					},
				],
			})
		} catch (error) {
			this.providerRef
				.deref()
				?.log(`Error failed to add reply from subtast into conversation of parent task, error: ${error}`)
			throw error
		}
	}

	private async resumeTaskFromHistory() {
		const modifiedClineMessages = await this.getSavedClineMessages()

		// Remove any resume messages that may have been added before
		const lastRelevantMessageIndex = findLastIndex(
			modifiedClineMessages,
			(m) => !(m.ask === "resume_task" || m.ask === "resume_completed_task"),
		)
		if (lastRelevantMessageIndex !== -1) {
			modifiedClineMessages.splice(lastRelevantMessageIndex + 1)
		}

		// since we don't use api_req_finished anymore, we need to check if the last api_req_started has a cost value, if it doesn't and no cancellation reason to present, then we remove it since it indicates an api request without any partial content streamed
		const lastApiReqStartedIndex = findLastIndex(
			modifiedClineMessages,
			(m) => m.type === "say" && m.say === "api_req_started",
		)
		if (lastApiReqStartedIndex !== -1) {
			const lastApiReqStarted = modifiedClineMessages[lastApiReqStartedIndex]
			const { cost, cancelReason }: ClineApiReqInfo = JSON.parse(lastApiReqStarted.text || "{}")
			if (cost === undefined && cancelReason === undefined) {
				modifiedClineMessages.splice(lastApiReqStartedIndex, 1)
			}
		}

		await this.overwriteClineMessages(modifiedClineMessages)
		this.clineMessages = await this.getSavedClineMessages()

		// Now present the cline messages to the user and ask if they want to
		// resume (NOTE: we ran into a bug before where the
		// apiConversationHistory wouldn't be initialized when opening a old
		// task, and it was because we were waiting for resume).
		// This is important in case the user deletes messages without resuming
		// the task first.
		this.apiConversationHistory = await this.getSavedApiConversationHistory()

		const lastClineMessage = this.clineMessages
			.slice()
			.reverse()
			.find((m) => !(m.ask === "resume_task" || m.ask === "resume_completed_task")) // could be multiple resume tasks

		let askType: ClineAsk
		if (lastClineMessage?.ask === "completion_result") {
			askType = "resume_completed_task"
		} else {
			askType = "resume_task"
		}

		this.isInitialized = true

		const { response, text, images } = await this.ask(askType) // calls poststatetowebview
		let responseText: string | undefined
		let responseImages: string[] | undefined
		if (response === "messageResponse") {
			await this.say("user_feedback", text, images)
			responseText = text
			responseImages = images
		}

		// Make sure that the api conversation history can be resumed by the API,
		// even if it goes out of sync with cline messages.
		let existingApiConversationHistory: Anthropic.Messages.MessageParam[] =
			await this.getSavedApiConversationHistory()

		// v2.0 xml tags refactor caveat: since we don't use tools anymore, we need to replace all tool use blocks with a text block since the API disallows conversations with tool uses and no tool schema
		const conversationWithoutToolBlocks = existingApiConversationHistory.map((message) => {
			if (Array.isArray(message.content)) {
				const newContent = message.content.map((block) => {
					if (block.type === "tool_use") {
						// it's important we convert to the new tool schema format so the model doesn't get confused about how to invoke tools
						const inputAsXml = Object.entries(block.input as Record<string, string>)
							.map(([key, value]) => `<${key}>\n${value}\n</${key}>`)
							.join("\n")
						return {
							type: "text",
							text: `<${block.name}>\n${inputAsXml}\n</${block.name}>`,
						} as Anthropic.Messages.TextBlockParam
					} else if (block.type === "tool_result") {
						// Convert block.content to text block array, removing images
						const contentAsTextBlocks = Array.isArray(block.content)
							? block.content.filter((item) => item.type === "text")
							: [{ type: "text", text: block.content }]
						const textContent = contentAsTextBlocks.map((item) => item.text).join("\n\n")
						const toolName = findToolName(block.tool_use_id, existingApiConversationHistory)
						return {
							type: "text",
							text: `[${toolName} Result]\n\n${textContent}`,
						} as Anthropic.Messages.TextBlockParam
					}
					return block
				})
				return { ...message, content: newContent }
			}
			return message
		})
		existingApiConversationHistory = conversationWithoutToolBlocks

		// FIXME: remove tool use blocks altogether

		// if the last message is an assistant message, we need to check if there's tool use since every tool use has to have a tool response
		// if there's no tool use and only a text block, then we can just add a user message
		// (note this isn't relevant anymore since we use custom tool prompts instead of tool use blocks, but this is here for legacy purposes in case users resume old tasks)

		// if the last message is a user message, we can need to get the assistant message before it to see if it made tool calls, and if so, fill in the remaining tool responses with 'interrupted'

		let modifiedOldUserContent: UserContent // either the last message if its user message, or the user message before the last (assistant) message
		let modifiedApiConversationHistory: Anthropic.Messages.MessageParam[] // need to remove the last user message to replace with new modified user message
		if (existingApiConversationHistory.length > 0) {
			const lastMessage = existingApiConversationHistory[existingApiConversationHistory.length - 1]

			if (lastMessage.role === "assistant") {
				const content = Array.isArray(lastMessage.content)
					? lastMessage.content
					: [{ type: "text", text: lastMessage.content }]
				const hasToolUse = content.some((block) => block.type === "tool_use")

				if (hasToolUse) {
					const toolUseBlocks = content.filter(
						(block) => block.type === "tool_use",
					) as Anthropic.Messages.ToolUseBlock[]
					const toolResponses: Anthropic.ToolResultBlockParam[] = toolUseBlocks.map((block) => ({
						type: "tool_result",
						tool_use_id: block.id,
						content: "Task was interrupted before this tool call could be completed.",
					}))
					modifiedApiConversationHistory = [...existingApiConversationHistory] // no changes
					modifiedOldUserContent = [...toolResponses]
				} else {
					modifiedApiConversationHistory = [...existingApiConversationHistory]
					modifiedOldUserContent = []
				}
			} else if (lastMessage.role === "user") {
				const previousAssistantMessage: Anthropic.Messages.MessageParam | undefined =
					existingApiConversationHistory[existingApiConversationHistory.length - 2]

				const existingUserContent: UserContent = Array.isArray(lastMessage.content)
					? lastMessage.content
					: [{ type: "text", text: lastMessage.content }]
				if (previousAssistantMessage && previousAssistantMessage.role === "assistant") {
					const assistantContent = Array.isArray(previousAssistantMessage.content)
						? previousAssistantMessage.content
						: [{ type: "text", text: previousAssistantMessage.content }]

					const toolUseBlocks = assistantContent.filter(
						(block) => block.type === "tool_use",
					) as Anthropic.Messages.ToolUseBlock[]

					if (toolUseBlocks.length > 0) {
						const existingToolResults = existingUserContent.filter(
							(block) => block.type === "tool_result",
						) as Anthropic.ToolResultBlockParam[]

						const missingToolResponses: Anthropic.ToolResultBlockParam[] = toolUseBlocks
							.filter(
								(toolUse) => !existingToolResults.some((result) => result.tool_use_id === toolUse.id),
							)
							.map((toolUse) => ({
								type: "tool_result",
								tool_use_id: toolUse.id,
								content: "Task was interrupted before this tool call could be completed.",
							}))

						modifiedApiConversationHistory = existingApiConversationHistory.slice(0, -1) // removes the last user message
						modifiedOldUserContent = [...existingUserContent, ...missingToolResponses]
					} else {
						modifiedApiConversationHistory = existingApiConversationHistory.slice(0, -1)
						modifiedOldUserContent = [...existingUserContent]
					}
				} else {
					modifiedApiConversationHistory = existingApiConversationHistory.slice(0, -1)
					modifiedOldUserContent = [...existingUserContent]
				}
			} else {
				throw new Error("Unexpected: Last message is not a user or assistant message")
			}
		} else {
			throw new Error("Unexpected: No existing API conversation history")
		}

		let newUserContent: UserContent = [...modifiedOldUserContent]

		const agoText = ((): string => {
			const timestamp = lastClineMessage?.ts ?? Date.now()
			const now = Date.now()
			const diff = now - timestamp
			const minutes = Math.floor(diff / 60000)
			const hours = Math.floor(minutes / 60)
			const days = Math.floor(hours / 24)

			if (days > 0) {
				return `${days} day${days > 1 ? "s" : ""} ago`
			}
			if (hours > 0) {
				return `${hours} hour${hours > 1 ? "s" : ""} ago`
			}
			if (minutes > 0) {
				return `${minutes} minute${minutes > 1 ? "s" : ""} ago`
			}
			return "just now"
		})()

		const wasRecent = lastClineMessage?.ts && Date.now() - lastClineMessage.ts < 30_000

		newUserContent.push({
			type: "text",
			text:
				`[TASK RESUMPTION] This task was interrupted ${agoText}. It may or may not be complete, so please reassess the task context. Be aware that the project state may have changed since then. The current working directory is now '${this.cwd.toPosix()}'. If the task has not been completed, retry the last step before interruption and proceed with completing the task.\n\nNote: If you previously attempted a tool use that the user did not provide a result for, you should assume the tool use was not successful and assess whether you should retry. If the last tool was a browser_action, the browser has been closed and you must launch a new browser if needed.${
					wasRecent
						? "\n\nIMPORTANT: If the last tool use was a write_to_file that was interrupted, the file was reverted back to its original state before the interrupted edit, and you do NOT need to re-read the file as you already have its up-to-date contents."
						: ""
				}` +
				(responseText
					? `\n\nNew instructions for task continuation:\n<user_message>\n${responseText}\n</user_message>`
					: ""),
		})

		if (responseImages && responseImages.length > 0) {
			newUserContent.push(...formatResponse.imageBlocks(responseImages))
		}

		await this.overwriteApiConversationHistory(modifiedApiConversationHistory)

		console.log(`[subtasks] task ${this.taskId}.${this.instanceId} resuming from history item`)

		await this.initiateTaskLoop(newUserContent)
	}

	private async initiateTaskLoop(userContent: UserContent): Promise<void> {
		// Kicks off the checkpoints initialization process in the background.
		this.getCheckpointService()

		let nextUserContent = userContent
		let includeFileDetails = true

		this.emit("taskStarted")

		while (!this.abort) {
			const didEndLoop = await this.recursivelyMakeClineRequests(nextUserContent, includeFileDetails)
			includeFileDetails = false // we only need file details the first time

			// The way this agentic loop works is that cline will be given a
			// task that he then calls tools to complete. Unless there's an
			// attempt_completion call, we keep responding back to him with his
			// tool's responses until he either attempt_completion or does not
			// use anymore tools. If he does not use anymore tools, we ask him
			// to consider if he's completed the task and then call
			// attempt_completion, otherwise proceed with completing the task.
			// There is a MAX_REQUESTS_PER_TASK limit to prevent infinite
			// requests, but Cline is prompted to finish the task as efficiently
			// as he can.

			if (didEndLoop) {
				// For now a task never 'completes'. This will only happen if
				// the user hits max requests and denies resetting the count.
				break
			} else {
				nextUserContent = [{ type: "text", text: formatResponse.noToolsUsed() }]
				this.consecutiveMistakeCount++
			}
		}
	}

	async abortTask(isAbandoned = false) {
		// if (this.abort) {
		// 	console.log(`[subtasks] already aborted task ${this.taskId}.${this.instanceId}`)
		// 	return
		// }

		console.log(`[subtasks] aborting task ${this.taskId}.${this.instanceId}`)

		// Will stop any autonomously running promises.
		if (isAbandoned) {
			this.abandoned = true
		}

		this.abort = true
		this.emit("taskAborted")

		// Stop waiting for child task completion.
		if (this.pauseInterval) {
			clearInterval(this.pauseInterval)
			this.pauseInterval = undefined
		}

		// Release any terminals associated with this task.
		TerminalRegistry.releaseTerminalsForTask(this.taskId)

		this.urlContentFetcher.closeBrowser()
		this.browserSession.closeBrowser()
		this.rooIgnoreController?.dispose()

		// If we're not streaming then `abortStream` (which reverts the diff
		// view changes) won't be called, so we need to revert the changes here.
		if (this.isStreaming && this.diffViewProvider.isEditing) {
			await this.diffViewProvider.revertChanges()
		}
	}

	// Tools

	async executeCommandTool(command: string, customCwd?: string): Promise<[boolean, ToolResponse]> {
		let workingDir: string
		if (!customCwd) {
			workingDir = this.cwd
		} else if (path.isAbsolute(customCwd)) {
			workingDir = customCwd
		} else {
			workingDir = path.resolve(this.cwd, customCwd)
		}

		// Check if directory exists
		try {
			await fs.access(workingDir)
		} catch (error) {
			return [false, `Working directory '${workingDir}' does not exist.`]
		}

		const terminalInfo = await TerminalRegistry.getOrCreateTerminal(workingDir, !!customCwd, this.taskId)

		// Update the working directory in case the terminal we asked for has
		// a different working directory so that the model will know where the
		// command actually executed:
		workingDir = terminalInfo.getCurrentWorkingDirectory()

		const workingDirInfo = workingDir ? ` from '${workingDir.toPosix()}'` : ""
		terminalInfo.terminal.show() // weird visual bug when creating new terminals (even manually) where there's an empty space at the top.
		const process = terminalInfo.runCommand(command)

		let userFeedback: { text?: string; images?: string[] } | undefined
		let didContinue = false
		const sendCommandOutput = async (line: string): Promise<void> => {
			try {
				const { response, text, images } = await this.ask("command_output", line)
				if (response === "yesButtonClicked") {
					// proceed while running
				} else {
					userFeedback = { text, images }
				}
				didContinue = true
				process.continue() // continue past the await
			} catch {
				// This can only happen if this ask promise was ignored, so ignore this error
			}
		}

		const { terminalOutputLineLimit } = (await this.providerRef.deref()?.getState()) ?? {}

		process.on("line", (line) => {
			if (!didContinue) {
				sendCommandOutput(Terminal.compressTerminalOutput(line, terminalOutputLineLimit))
			} else {
				this.say("command_output", Terminal.compressTerminalOutput(line, terminalOutputLineLimit))
			}
		})

		let completed = false
		let result: string = ""
		let exitDetails: ExitCodeDetails | undefined
		process.once("completed", (output?: string) => {
			// Use provided output if available, otherwise keep existing result.
			result = output ?? ""
			completed = true
		})

		process.once("shell_execution_complete", (details: ExitCodeDetails) => {
			exitDetails = details
		})

		process.once("no_shell_integration", async (message: string) => {
			await this.say("shell_integration_warning", message)
		})

		await process

		// Wait for a short delay to ensure all messages are sent to the webview
		// This delay allows time for non-awaited promises to be created and
		// for their associated messages to be sent to the webview, maintaining
		// the correct order of messages (although the webview is smart about
		// grouping command_output messages despite any gaps anyways)
		await delay(50)

		result = Terminal.compressTerminalOutput(result, terminalOutputLineLimit)

		if (userFeedback) {
			await this.say("user_feedback", userFeedback.text, userFeedback.images)
			return [
				true,
				formatResponse.toolResult(
					`Command is still running in terminal ${terminalInfo.id}${workingDirInfo}.${
						result.length > 0 ? `\nHere's the output so far:\n${result}` : ""
					}\n\nThe user provided the following feedback:\n<feedback>\n${userFeedback.text}\n</feedback>`,
					userFeedback.images,
				),
			]
		} else if (completed) {
			let exitStatus: string = ""
			if (exitDetails !== undefined) {
				if (exitDetails.signal) {
					exitStatus = `Process terminated by signal ${exitDetails.signal} (${exitDetails.signalName})`
					if (exitDetails.coreDumpPossible) {
						exitStatus += " - core dump possible"
					}
				} else if (exitDetails.exitCode === undefined) {
					result += "<VSCE exit code is undefined: terminal output and command execution status is unknown.>"
					exitStatus = `Exit code: <undefined, notify user>`
				} else {
					if (exitDetails.exitCode !== 0) {
						exitStatus += "Command execution was not successful, inspect the cause and adjust as needed.\n"
					}
					exitStatus += `Exit code: ${exitDetails.exitCode}`
				}
			} else {
				result += "<VSCE exitDetails == undefined: terminal output and command execution status is unknown.>"
				exitStatus = `Exit code: <undefined, notify user>`
			}

			let workingDirInfo: string = workingDir ? ` within working directory '${workingDir.toPosix()}'` : ""
			const newWorkingDir = terminalInfo.getCurrentWorkingDirectory()

			if (newWorkingDir !== workingDir) {
				workingDirInfo += `; command changed working directory for this terminal to '${newWorkingDir.toPosix()} so be aware that future commands will be executed from this directory`
			}

			const outputInfo = `\nOutput:\n${result}`
			return [
				false,
				`Command executed in terminal ${terminalInfo.id}${workingDirInfo}. ${exitStatus}${outputInfo}`,
			]
		} else {
			return [
				false,
				`Command is still running in terminal ${terminalInfo.id}${workingDirInfo}.${
					result.length > 0 ? `\nHere's the output so far:\n${result}` : ""
				}\n\nYou will be updated on the terminal status and new output in the future.`,
			]
		}
	}

	async *attemptApiRequest(previousApiReqIndex: number, retryAttempt: number = 0): ApiStream {
		let mcpHub: McpHub | undefined

		const { mcpEnabled, alwaysApproveResubmit, requestDelaySeconds, rateLimitSeconds } =
			(await this.providerRef.deref()?.getState()) ?? {}

		let rateLimitDelay = 0

		// Only apply rate limiting if this isn't the first request
		if (this.lastApiRequestTime) {
			const now = Date.now()
			const timeSinceLastRequest = now - this.lastApiRequestTime
			const rateLimit = rateLimitSeconds || 0
			rateLimitDelay = Math.ceil(Math.max(0, rateLimit * 1000 - timeSinceLastRequest) / 1000)
		}

		// Only show rate limiting message if we're not retrying. If retrying, we'll include the delay there.
		if (rateLimitDelay > 0 && retryAttempt === 0) {
			// Show countdown timer
			for (let i = rateLimitDelay; i > 0; i--) {
				const delayMessage = `Rate limiting for ${i} seconds...`
				await this.say("api_req_retry_delayed", delayMessage, undefined, true)
				await delay(1000)
			}
		}

		// Update last request time before making the request
		this.lastApiRequestTime = Date.now()

		if (mcpEnabled ?? true) {
			mcpHub = this.providerRef.deref()?.getMcpHub()
			if (!mcpHub) {
				throw new Error("MCP hub not available")
			}
			// Wait for MCP servers to be connected before generating system prompt
			await pWaitFor(() => mcpHub!.isConnecting !== true, { timeout: 10_000 }).catch(() => {
				console.error("MCP servers failed to connect in time")
			})
		}

		const rooIgnoreInstructions = this.rooIgnoreController?.getInstructions()

		const {
			browserViewportSize,
			mode,
			customModePrompts,
			experiments,
			enableMcpServerCreation,
			browserToolEnabled,
			language,
		} = (await this.providerRef.deref()?.getState()) ?? {}
		const { customModes } = (await this.providerRef.deref()?.getState()) ?? {}
		const systemPrompt = await (async () => {
			const provider = this.providerRef.deref()
			if (!provider) {
				throw new Error("Provider not available")
			}
			return SYSTEM_PROMPT(
				provider.context,
				this.cwd,
				(this.api.getModel().info.supportsComputerUse ?? false) && (browserToolEnabled ?? true),
				mcpHub,
				this.diffStrategy,
				browserViewportSize,
				mode,
				customModePrompts,
				customModes,
				this.customInstructions,
				this.diffEnabled,
				experiments,
				enableMcpServerCreation,
				language,
				rooIgnoreInstructions,
			)
		})()

		// If the previous API request's total token usage is close to the context window, truncate the conversation history to free up space for the new request
		if (previousApiReqIndex >= 0) {
			const previousRequest = this.clineMessages[previousApiReqIndex]?.text
			if (!previousRequest) return

			const {
				tokensIn = 0,
				tokensOut = 0,
				cacheWrites = 0,
				cacheReads = 0,
			}: ClineApiReqInfo = JSON.parse(previousRequest)

			const totalTokens = tokensIn + tokensOut + cacheWrites + cacheReads

			// Default max tokens value for thinking models when no specific value is set
			const DEFAULT_THINKING_MODEL_MAX_TOKENS = 16_384

			const modelInfo = this.api.getModel().info
			const maxTokens = modelInfo.thinking
				? this.apiConfiguration.modelMaxTokens || DEFAULT_THINKING_MODEL_MAX_TOKENS
				: modelInfo.maxTokens
			const contextWindow = modelInfo.contextWindow
			const trimmedMessages = await truncateConversationIfNeeded({
				messages: this.apiConversationHistory,
				totalTokens,
				maxTokens,
				contextWindow,
				apiHandler: this.api,
			})

			if (trimmedMessages !== this.apiConversationHistory) {
				await this.overwriteApiConversationHistory(trimmedMessages)
			}
		}

		// Clean conversation history by:
		// 1. Converting to Anthropic.MessageParam by spreading only the API-required properties
		// 2. Converting image blocks to text descriptions if model doesn't support images
		const cleanConversationHistory = this.apiConversationHistory.map(({ role, content }) => {
			// Handle array content (could contain image blocks)
			if (Array.isArray(content)) {
				if (!this.api.getModel().info.supportsImages) {
					// Convert image blocks to text descriptions
					content = content.map((block) => {
						if (block.type === "image") {
							// Convert image blocks to text descriptions
							// Note: We can't access the actual image content/url due to API limitations,
							// but we can indicate that an image was present in the conversation
							return {
								type: "text",
								text: "[Referenced image in conversation]",
							}
						}
						return block
					})
				}
			}
			return { role, content }
		})
		const stream = this.api.createMessage(systemPrompt, cleanConversationHistory)
		const iterator = stream[Symbol.asyncIterator]()

		try {
			// awaiting first chunk to see if it will throw an error
			this.isWaitingForFirstChunk = true
			const firstChunk = await iterator.next()
			yield firstChunk.value
			this.isWaitingForFirstChunk = false
		} catch (error) {
			// note that this api_req_failed ask is unique in that we only present this option if the api hasn't streamed any content yet (ie it fails on the first chunk due), as it would allow them to hit a retry button. However if the api failed mid-stream, it could be in any arbitrary state where some tools may have executed, so that error is handled differently and requires cancelling the task entirely.
			if (alwaysApproveResubmit) {
				let errorMsg

				if (error.error?.metadata?.raw) {
					errorMsg = JSON.stringify(error.error.metadata.raw, null, 2)
				} else if (error.message) {
					errorMsg = error.message
				} else {
					errorMsg = "Unknown error"
				}

				const baseDelay = requestDelaySeconds || 5
				const exponentialDelay = Math.ceil(baseDelay * Math.pow(2, retryAttempt))
				// Wait for the greater of the exponential delay or the rate limit delay
				const finalDelay = Math.max(exponentialDelay, rateLimitDelay)

				// Show countdown timer with exponential backoff
				for (let i = finalDelay; i > 0; i--) {
					await this.say(
						"api_req_retry_delayed",
						`${errorMsg}\n\nRetry attempt ${retryAttempt + 1}\nRetrying in ${i} seconds...`,
						undefined,
						true,
					)
					await delay(1000)
				}

				await this.say(
					"api_req_retry_delayed",
					`${errorMsg}\n\nRetry attempt ${retryAttempt + 1}\nRetrying now...`,
					undefined,
					false,
				)

				// delegate generator output from the recursive call with incremented retry count
				yield* this.attemptApiRequest(previousApiReqIndex, retryAttempt + 1)
				return
			} else {
				const { response } = await this.ask(
					"api_req_failed",
					error.message ?? JSON.stringify(serializeError(error), null, 2),
				)
				if (response !== "yesButtonClicked") {
					// this will never happen since if noButtonClicked, we will clear current task, aborting this instance
					throw new Error("API request failed")
				}
				await this.say("api_req_retried")
				// delegate generator output from the recursive call
				yield* this.attemptApiRequest(previousApiReqIndex)
				return
			}
		}

		// no error, so we can continue to yield all remaining chunks
		// (needs to be placed outside of try/catch since it we want caller to handle errors not with api_req_failed as that is reserved for first chunk failures only)
		// this delegates to another generator or iterable object. In this case, it's saying "yield all remaining values from this iterator". This effectively passes along all subsequent chunks from the original stream.
		yield* iterator
	}

	async presentAssistantMessage() {
		if (this.abort) {
			throw new Error(`[Cline#presentAssistantMessage] task ${this.taskId}.${this.instanceId} aborted`)
		}

		if (this.presentAssistantMessageLocked) {
			this.presentAssistantMessageHasPendingUpdates = true
			return
		}
		this.presentAssistantMessageLocked = true
		this.presentAssistantMessageHasPendingUpdates = false

		if (this.currentStreamingContentIndex >= this.assistantMessageContent.length) {
			// this may happen if the last content block was completed before streaming could finish. if streaming is finished, and we're out of bounds then this means we already presented/executed the last content block and are ready to continue to next request
			if (this.didCompleteReadingStream) {
				this.userMessageContentReady = true
			}
			// console.log("no more content blocks to stream! this shouldn't happen?")
			this.presentAssistantMessageLocked = false
			return
			//throw new Error("No more content blocks to stream! This shouldn't happen...") // remove and just return after testing
		}

		const block = cloneDeep(this.assistantMessageContent[this.currentStreamingContentIndex]) // need to create copy bc while stream is updating the array, it could be updating the reference block properties too

		let isCheckpointPossible = false

		switch (block.type) {
			case "text": {
				if (this.didRejectTool || this.didAlreadyUseTool) {
					break
				}
				let content = block.content
				if (content) {
					// (have to do this for partial and complete since sending content in thinking tags to markdown renderer will automatically be removed)
					// Remove end substrings of <thinking or </thinking (below xml parsing is only for opening tags)
					// (this is done with the xml parsing below now, but keeping here for reference)
					// content = content.replace(/<\/?t(?:h(?:i(?:n(?:k(?:i(?:n(?:g)?)?)?$/, "")
					// Remove all instances of <thinking> (with optional line break after) and </thinking> (with optional line break before)
					// - Needs to be separate since we dont want to remove the line break before the first tag
					// - Needs to happen before the xml parsing below
					content = content.replace(/<thinking>\s?/g, "")
					content = content.replace(/\s?<\/thinking>/g, "")

					// Remove partial XML tag at the very end of the content (for tool use and thinking tags)
					// (prevents scrollview from jumping when tags are automatically removed)
					const lastOpenBracketIndex = content.lastIndexOf("<")
					if (lastOpenBracketIndex !== -1) {
						const possibleTag = content.slice(lastOpenBracketIndex)
						// Check if there's a '>' after the last '<' (i.e., if the tag is complete) (complete thinking and tool tags will have been removed by now)
						const hasCloseBracket = possibleTag.includes(">")
						if (!hasCloseBracket) {
							// Extract the potential tag name
							let tagContent: string
							if (possibleTag.startsWith("</")) {
								tagContent = possibleTag.slice(2).trim()
							} else {
								tagContent = possibleTag.slice(1).trim()
							}
							// Check if tagContent is likely an incomplete tag name (letters and underscores only)
							const isLikelyTagName = /^[a-zA-Z_]+$/.test(tagContent)
							// Preemptively remove < or </ to keep from these artifacts showing up in chat (also handles closing thinking tags)
							const isOpeningOrClosing = possibleTag === "<" || possibleTag === "</"
							// If the tag is incomplete and at the end, remove it from the content
							if (isOpeningOrClosing || isLikelyTagName) {
								content = content.slice(0, lastOpenBracketIndex).trim()
							}
						}
					}
				}
				await this.say("text", content, undefined, block.partial)
				break
			}
			case "tool_use":
				const toolDescription = (): string => {
					switch (block.name) {
						case "execute_command":
							return `[${block.name} for '${block.params.command}']`
						case "read_file":
							return `[${block.name} for '${block.params.path}']`
						case "fetch_instructions":
							return `[${block.name} for '${block.params.task}']`
						case "write_to_file":
							return `[${block.name} for '${block.params.path}']`
						case "apply_diff":
							return `[${block.name} for '${block.params.path}']`
						case "search_files":
							return `[${block.name} for '${block.params.regex}'${
								block.params.file_pattern ? ` in '${block.params.file_pattern}'` : ""
							}]`
						case "insert_content":
							return `[${block.name} for '${block.params.path}']`
						case "search_and_replace":
							return `[${block.name} for '${block.params.path}']`
						case "list_files":
							return `[${block.name} for '${block.params.path}']`
						case "list_code_definition_names":
							return `[${block.name} for '${block.params.path}']`
						case "browser_action":
							return `[${block.name} for '${block.params.action}']`
						case "use_mcp_tool":
							return `[${block.name} for '${block.params.server_name}']`
						case "access_mcp_resource":
							return `[${block.name} for '${block.params.server_name}']`
						case "ask_followup_question":
							return `[${block.name} for '${block.params.question}']`
						case "attempt_completion":
							return `[${block.name}]`
						case "switch_mode":
							return `[${block.name} to '${block.params.mode_slug}'${block.params.reason ? ` because: ${block.params.reason}` : ""}]`
						case "new_task": {
							const mode = block.params.mode ?? defaultModeSlug
							const message = block.params.message ?? "(no message)"
							const modeName = getModeBySlug(mode, customModes)?.name ?? mode
							return `[${block.name} in ${modeName} mode: '${message}']`
						}
					}
				}

				if (this.didRejectTool) {
					// ignore any tool content after user has rejected tool once
					if (!block.partial) {
						this.userMessageContent.push({
							type: "text",
							text: `Skipping tool ${toolDescription()} due to user rejecting a previous tool.`,
						})
					} else {
						// partial tool after user rejected a previous tool
						this.userMessageContent.push({
							type: "text",
							text: `Tool ${toolDescription()} was interrupted and not executed due to user rejecting a previous tool.`,
						})
					}
					break
				}

				if (this.didAlreadyUseTool) {
					// ignore any content after a tool has already been used
					this.userMessageContent.push({
						type: "text",
						text: `Tool [${block.name}] was not executed because a tool has already been used in this message. Only one tool may be used per message. You must assess the first tool's result before proceeding to use the next tool.`,
					})
					break
				}

				const pushToolResult = (content: ToolResponse) => {
					this.userMessageContent.push({
						type: "text",
						text: `${toolDescription()} Result:`,
					})
					if (typeof content === "string") {
						this.userMessageContent.push({
							type: "text",
							text: content || "(tool did not return anything)",
						})
					} else {
						this.userMessageContent.push(...content)
					}
					// once a tool result has been collected, ignore all other tool uses since we should only ever present one tool result per message
					this.didAlreadyUseTool = true

					// Flag a checkpoint as possible since we've used a tool
					// which may have changed the file system.
					isCheckpointPossible = true
				}

				const askApproval = async (
					type: ClineAsk,
					partialMessage?: string,
					progressStatus?: ToolProgressStatus,
				) => {
					const { response, text, images } = await this.ask(type, partialMessage, false, progressStatus)
					if (response !== "yesButtonClicked") {
						// Handle both messageResponse and noButtonClicked with text
						if (text) {
							await this.say("user_feedback", text, images)
							pushToolResult(
								formatResponse.toolResult(formatResponse.toolDeniedWithFeedback(text), images),
							)
						} else {
							pushToolResult(formatResponse.toolDenied())
						}
						this.didRejectTool = true
						return false
					}
					// Handle yesButtonClicked with text
					if (text) {
						await this.say("user_feedback", text, images)
						pushToolResult(formatResponse.toolResult(formatResponse.toolApprovedWithFeedback(text), images))
					}
					return true
				}

				const askFinishSubTaskApproval = async () => {
					// ask the user to approve this task has completed, and he has reviewd it, and we can declare task is finished
					// and return control to the parent task to continue running the rest of the sub-tasks
					const toolMessage = JSON.stringify({
						tool: "finishTask",
						content:
							"Subtask completed! You can review the results and suggest any corrections or next steps. If everything looks good, confirm to return the result to the parent task.",
					})

					return await askApproval("tool", toolMessage)
				}

				const handleError = async (action: string, error: Error) => {
					const errorString = `Error ${action}: ${JSON.stringify(serializeError(error))}`
					await this.say(
						"error",
						`Error ${action}:\n${error.message ?? JSON.stringify(serializeError(error), null, 2)}`,
					)
					// this.toolResults.push({
					// 	type: "tool_result",
					// 	tool_use_id: toolUseId,
					// 	content: await this.formatToolError(errorString),
					// })
					pushToolResult(formatResponse.toolError(errorString))
				}

				// If block is partial, remove partial closing tag so its not presented to user
				const removeClosingTag = (tag: ToolParamName, text?: string) => {
					if (!block.partial) {
						return text || ""
					}
					if (!text) {
						return ""
					}
					// This regex dynamically constructs a pattern to match the closing tag:
					// - Optionally matches whitespace before the tag
					// - Matches '<' or '</' optionally followed by any subset of characters from the tag name
					const tagRegex = new RegExp(
						`\\s?<\/?${tag
							.split("")
							.map((char) => `(?:${char})?`)
							.join("")}$`,
						"g",
					)
					return text.replace(tagRegex, "")
				}

				if (block.name !== "browser_action") {
					await this.browserSession.closeBrowser()
				}

				if (!block.partial) {
					telemetryService.captureToolUsage(this.taskId, block.name)
				}

				// Validate tool use before execution
				const { mode, customModes } = (await this.providerRef.deref()?.getState()) ?? {}
				try {
					validateToolUse(
						block.name as ToolName,
						mode ?? defaultModeSlug,
						customModes ?? [],
						{
							apply_diff: this.diffEnabled,
						},
						block.params,
					)
				} catch (error) {
					this.consecutiveMistakeCount++
					pushToolResult(formatResponse.toolError(error.message))
					break
				}

				switch (block.name) {
					case "write_to_file": {
						const relPath: string | undefined = block.params.path
						let newContent: string | undefined = block.params.content
						let predictedLineCount: number | undefined = parseInt(block.params.line_count ?? "0")
						if (!relPath || !newContent) {
							// checking for newContent ensure relPath is complete
							// wait so we can determine if it's a new file or editing an existing file
							break
						}

						const accessAllowed = this.rooIgnoreController?.validateAccess(relPath)
						if (!accessAllowed) {
							await this.say("rooignore_error", relPath)
							pushToolResult(formatResponse.toolError(formatResponse.rooIgnoreError(relPath)))

							break
						}

						// Check if file exists using cached map or fs.access
						let fileExists: boolean
						if (this.diffViewProvider.editType !== undefined) {
							fileExists = this.diffViewProvider.editType === "modify"
						} else {
							const absolutePath = path.resolve(this.cwd, relPath)
							fileExists = await fileExistsAtPath(absolutePath)
							this.diffViewProvider.editType = fileExists ? "modify" : "create"
						}

						// pre-processing newContent for cases where weaker models might add artifacts like markdown codeblock markers (deepseek/llama) or extra escape characters (gemini)
						if (newContent.startsWith("```")) {
							// this handles cases where it includes language specifiers like ```python ```js
							newContent = newContent.split("\n").slice(1).join("\n").trim()
						}
						if (newContent.endsWith("```")) {
							newContent = newContent.split("\n").slice(0, -1).join("\n").trim()
						}

						if (!this.api.getModel().id.includes("claude")) {
							// it seems not just llama models are doing this, but also gemini and potentially others
							if (
								newContent.includes("&gt;") ||
								newContent.includes("&lt;") ||
								newContent.includes("&quot;")
							) {
								newContent = newContent
									.replace(/&gt;/g, ">")
									.replace(/&lt;/g, "<")
									.replace(/&quot;/g, '"')
							}
						}

						// Determine if the path is outside the workspace
						const fullPath = relPath ? path.resolve(this.cwd, removeClosingTag("path", relPath)) : ""
						const isOutsideWorkspace = isPathOutsideWorkspace(fullPath)

						const sharedMessageProps: ClineSayTool = {
							tool: fileExists ? "editedExistingFile" : "newFileCreated",
							path: getReadablePath(this.cwd, removeClosingTag("path", relPath)),
							isOutsideWorkspace,
						}
						try {
							if (block.partial) {
								// update gui message
								const partialMessage = JSON.stringify(sharedMessageProps)
								await this.ask("tool", partialMessage, block.partial).catch(() => {})
								// update editor
								if (!this.diffViewProvider.isEditing) {
									// open the editor and prepare to stream content in
									await this.diffViewProvider.open(relPath)
								}
								// editor is open, stream content in
								await this.diffViewProvider.update(
									everyLineHasLineNumbers(newContent) ? stripLineNumbers(newContent) : newContent,
									false,
								)
								break
							} else {
								if (!relPath) {
									this.consecutiveMistakeCount++
									pushToolResult(await this.sayAndCreateMissingParamError("write_to_file", "path"))
									await this.diffViewProvider.reset()
									break
								}
								if (!newContent) {
									this.consecutiveMistakeCount++
									pushToolResult(await this.sayAndCreateMissingParamError("write_to_file", "content"))
									await this.diffViewProvider.reset()
									break
								}
								if (!predictedLineCount) {
									this.consecutiveMistakeCount++
									pushToolResult(
										await this.sayAndCreateMissingParamError("write_to_file", "line_count"),
									)
									await this.diffViewProvider.reset()
									break
								}
								this.consecutiveMistakeCount = 0

								// if isEditingFile false, that means we have the full contents of the file already.
								// it's important to note how this function works, you can't make the assumption that the block.partial conditional will always be called since it may immediately get complete, non-partial data. So this part of the logic will always be called.
								// in other words, you must always repeat the block.partial logic here
								if (!this.diffViewProvider.isEditing) {
									// show gui message before showing edit animation
									const partialMessage = JSON.stringify(sharedMessageProps)
									await this.ask("tool", partialMessage, true).catch(() => {}) // sending true for partial even though it's not a partial, this shows the edit row before the content is streamed into the editor
									await this.diffViewProvider.open(relPath)
								}
								await this.diffViewProvider.update(
									everyLineHasLineNumbers(newContent) ? stripLineNumbers(newContent) : newContent,
									true,
								)
								await delay(300) // wait for diff view to update
								this.diffViewProvider.scrollToFirstDiff()

								// Check for code omissions before proceeding
								if (
									detectCodeOmission(
										this.diffViewProvider.originalContent || "",
										newContent,
										predictedLineCount,
									)
								) {
									if (this.diffStrategy) {
										await this.diffViewProvider.revertChanges()
										pushToolResult(
											formatResponse.toolError(
												`Content appears to be truncated (file has ${
													newContent.split("\n").length
												} lines but was predicted to have ${predictedLineCount} lines), and found comments indicating omitted code (e.g., '// rest of code unchanged', '/* previous code */'). Please provide the complete file content without any omissions if possible, or otherwise use the 'apply_diff' tool to apply the diff to the original file.`,
											),
										)
										break
									} else {
										vscode.window
											.showWarningMessage(
												"Potential code truncation detected. This happens when the AI reaches its max output limit.",
												"Follow this guide to fix the issue",
											)
											.then((selection) => {
												if (selection === "Follow this guide to fix the issue") {
													vscode.env.openExternal(
														vscode.Uri.parse(
															"https://github.com/cline/cline/wiki/Troubleshooting-%E2%80%90-Cline-Deleting-Code-with-%22Rest-of-Code-Here%22-Comments",
														),
													)
												}
											})
									}
								}

								const completeMessage = JSON.stringify({
									...sharedMessageProps,
									content: fileExists ? undefined : newContent,
									diff: fileExists
										? formatResponse.createPrettyPatch(
												relPath,
												this.diffViewProvider.originalContent,
												newContent,
											)
										: undefined,
								} satisfies ClineSayTool)
								const didApprove = await askApproval("tool", completeMessage)
								if (!didApprove) {
									await this.diffViewProvider.revertChanges()
									break
								}
								const { newProblemsMessage, userEdits, finalContent } =
									await this.diffViewProvider.saveChanges()
								this.didEditFile = true // used to determine if we should wait for busy terminal to update before sending api request
								if (userEdits) {
									await this.say(
										"user_feedback_diff",
										JSON.stringify({
											tool: fileExists ? "editedExistingFile" : "newFileCreated",
											path: getReadablePath(this.cwd, relPath),
											diff: userEdits,
										} satisfies ClineSayTool),
									)
									pushToolResult(
										`The user made the following updates to your content:\n\n${userEdits}\n\n` +
											`The updated content, which includes both your original modifications and the user's edits, has been successfully saved to ${relPath.toPosix()}. Here is the full, updated content of the file, including line numbers:\n\n` +
											`<final_file_content path="${relPath.toPosix()}">\n${addLineNumbers(
												finalContent || "",
											)}\n</final_file_content>\n\n` +
											`Please note:\n` +
											`1. You do not need to re-write the file with these changes, as they have already been applied.\n` +
											`2. Proceed with the task using this updated file content as the new baseline.\n` +
											`3. If the user's edits have addressed part of the task or changed the requirements, adjust your approach accordingly.` +
											`${newProblemsMessage}`,
									)
								} else {
									pushToolResult(
										`The content was successfully saved to ${relPath.toPosix()}.${newProblemsMessage}`,
									)
								}
								await this.diffViewProvider.reset()
								break
							}
						} catch (error) {
							await handleError("writing file", error)
							await this.diffViewProvider.reset()
							break
						}
					}
					case "apply_diff": {
						const relPath: string | undefined = block.params.path
						const diffContent: string | undefined = block.params.diff

						const sharedMessageProps: ClineSayTool = {
							tool: "appliedDiff",
							path: getReadablePath(this.cwd, removeClosingTag("path", relPath)),
						}

						try {
							if (block.partial) {
								// update gui message
								let toolProgressStatus
								if (this.diffStrategy && this.diffStrategy.getProgressStatus) {
									toolProgressStatus = this.diffStrategy.getProgressStatus(block)
								}

								const partialMessage = JSON.stringify(sharedMessageProps)

								await this.ask("tool", partialMessage, block.partial, toolProgressStatus).catch(
									() => {},
								)
								break
							} else {
								if (!relPath) {
									this.consecutiveMistakeCount++
									pushToolResult(await this.sayAndCreateMissingParamError("apply_diff", "path"))
									break
								}
								if (!diffContent) {
									this.consecutiveMistakeCount++
									pushToolResult(await this.sayAndCreateMissingParamError("apply_diff", "diff"))
									break
								}

								const accessAllowed = this.rooIgnoreController?.validateAccess(relPath)
								if (!accessAllowed) {
									await this.say("rooignore_error", relPath)
									pushToolResult(formatResponse.toolError(formatResponse.rooIgnoreError(relPath)))

									break
								}

								const absolutePath = path.resolve(this.cwd, relPath)
								const fileExists = await fileExistsAtPath(absolutePath)

								if (!fileExists) {
									this.consecutiveMistakeCount++
									const formattedError = `File does not exist at path: ${absolutePath}\n\n<error_details>\nThe specified file could not be found. Please verify the file path and try again.\n</error_details>`
									await this.say("error", formattedError)
									pushToolResult(formattedError)
									break
								}

								const originalContent = await fs.readFile(absolutePath, "utf-8")

								// Apply the diff to the original content
								const diffResult = (await this.diffStrategy?.applyDiff(
									originalContent,
									diffContent,
									parseInt(block.params.start_line ?? ""),
									parseInt(block.params.end_line ?? ""),
								)) ?? {
									success: false,
									error: "No diff strategy available",
								}
								let partResults = ""

								if (!diffResult.success) {
									this.consecutiveMistakeCount++
									const currentCount =
										(this.consecutiveMistakeCountForApplyDiff.get(relPath) || 0) + 1
									this.consecutiveMistakeCountForApplyDiff.set(relPath, currentCount)
									let formattedError = ""
									if (diffResult.failParts && diffResult.failParts.length > 0) {
										for (const failPart of diffResult.failParts) {
											if (failPart.success) {
												continue
											}
											const errorDetails = failPart.details
												? JSON.stringify(failPart.details, null, 2)
												: ""
											formattedError = `<error_details>\n${
												failPart.error
											}${errorDetails ? `\n\nDetails:\n${errorDetails}` : ""}\n</error_details>`
											partResults += formattedError
										}
									} else {
										const errorDetails = diffResult.details
											? JSON.stringify(diffResult.details, null, 2)
											: ""
										formattedError = `Unable to apply diff to file: ${absolutePath}\n\n<error_details>\n${
											diffResult.error
										}${errorDetails ? `\n\nDetails:\n${errorDetails}` : ""}\n</error_details>`
									}

									if (currentCount >= 2) {
										await this.say("error", formattedError)
									}
									pushToolResult(formattedError)
									break
								}

								this.consecutiveMistakeCount = 0
								this.consecutiveMistakeCountForApplyDiff.delete(relPath)
								// Show diff view before asking for approval
								this.diffViewProvider.editType = "modify"
								await this.diffViewProvider.open(relPath)
								await this.diffViewProvider.update(diffResult.content, true)
								await this.diffViewProvider.scrollToFirstDiff()

								const completeMessage = JSON.stringify({
									...sharedMessageProps,
									diff: diffContent,
								} satisfies ClineSayTool)

								let toolProgressStatus
								if (this.diffStrategy && this.diffStrategy.getProgressStatus) {
									toolProgressStatus = this.diffStrategy.getProgressStatus(block, diffResult)
								}

								const didApprove = await askApproval("tool", completeMessage, toolProgressStatus)
								if (!didApprove) {
									await this.diffViewProvider.revertChanges() // This likely handles closing the diff view
									break
								}

								const { newProblemsMessage, userEdits, finalContent } =
									await this.diffViewProvider.saveChanges()
								this.didEditFile = true // used to determine if we should wait for busy terminal to update before sending api request
								let partFailHint = ""
								if (diffResult.failParts && diffResult.failParts.length > 0) {
									partFailHint = `But unable to apply all diff parts to file: ${absolutePath}, silently use <read_file> tool to check newest file version and re-apply diffs\n`
								}
								if (userEdits) {
									await this.say(
										"user_feedback_diff",
										JSON.stringify({
											tool: fileExists ? "editedExistingFile" : "newFileCreated",
											path: getReadablePath(this.cwd, relPath),
											diff: userEdits,
										} satisfies ClineSayTool),
									)
									pushToolResult(
										`The user made the following updates to your content:\n\n${userEdits}\n\n` +
											partFailHint +
											`The updated content, which includes both your original modifications and the user's edits, has been successfully saved to ${relPath.toPosix()}. Here is the full, updated content of the file, including line numbers:\n\n` +
											`<final_file_content path="${relPath.toPosix()}">\n${addLineNumbers(
												finalContent || "",
											)}\n</final_file_content>\n\n` +
											`Please note:\n` +
											`1. You do not need to re-write the file with these changes, as they have already been applied.\n` +
											`2. Proceed with the task using this updated file content as the new baseline.\n` +
											`3. If the user's edits have addressed part of the task or changed the requirements, adjust your approach accordingly.` +
											`${newProblemsMessage}`,
									)
								} else {
									pushToolResult(
										`Changes successfully applied to ${relPath.toPosix()}:\n\n${newProblemsMessage}\n` +
											partFailHint,
									)
								}
								await this.diffViewProvider.reset()
								break
							}
						} catch (error) {
							await handleError("applying diff", error)
							await this.diffViewProvider.reset()
							break
						}
					}

					case "insert_content": {
						const relPath: string | undefined = block.params.path
						const operations: string | undefined = block.params.operations

						const sharedMessageProps: ClineSayTool = {
							tool: "appliedDiff",
							path: getReadablePath(this.cwd, removeClosingTag("path", relPath)),
						}

						try {
							if (block.partial) {
								const partialMessage = JSON.stringify(sharedMessageProps)
								await this.ask("tool", partialMessage, block.partial).catch(() => {})
								break
							}

							// Validate required parameters
							if (!relPath) {
								this.consecutiveMistakeCount++
								pushToolResult(await this.sayAndCreateMissingParamError("insert_content", "path"))
								break
							}

							if (!operations) {
								this.consecutiveMistakeCount++
								pushToolResult(await this.sayAndCreateMissingParamError("insert_content", "operations"))
								break
							}

							const absolutePath = path.resolve(this.cwd, relPath)
							const fileExists = await fileExistsAtPath(absolutePath)

							if (!fileExists) {
								this.consecutiveMistakeCount++
								const formattedError = `File does not exist at path: ${absolutePath}\n\n<error_details>\nThe specified file could not be found. Please verify the file path and try again.\n</error_details>`
								await this.say("error", formattedError)
								pushToolResult(formattedError)
								break
							}

							let parsedOperations: Array<{
								start_line: number
								content: string
							}>

							try {
								parsedOperations = JSON.parse(operations)
								if (!Array.isArray(parsedOperations)) {
									throw new Error("Operations must be an array")
								}
							} catch (error) {
								this.consecutiveMistakeCount++
								await this.say("error", `Failed to parse operations JSON: ${error.message}`)
								pushToolResult(formatResponse.toolError("Invalid operations JSON format"))
								break
							}

							this.consecutiveMistakeCount = 0

							// Read the file
							const fileContent = await fs.readFile(absolutePath, "utf8")
							this.diffViewProvider.editType = "modify"
							this.diffViewProvider.originalContent = fileContent
							const lines = fileContent.split("\n")

							const updatedContent = insertGroups(
								lines,
								parsedOperations.map((elem) => {
									return {
										index: elem.start_line - 1,
										elements: elem.content.split("\n"),
									}
								}),
							).join("\n")

							// Show changes in diff view
							if (!this.diffViewProvider.isEditing) {
								await this.ask("tool", JSON.stringify(sharedMessageProps), true).catch(() => {})
								// First open with original content
								await this.diffViewProvider.open(relPath)
								await this.diffViewProvider.update(fileContent, false)
								this.diffViewProvider.scrollToFirstDiff()
								await delay(200)
							}

							const diff = formatResponse.createPrettyPatch(relPath, fileContent, updatedContent)

							if (!diff) {
								pushToolResult(`No changes needed for '${relPath}'`)
								break
							}

							await this.diffViewProvider.update(updatedContent, true)

							const completeMessage = JSON.stringify({
								...sharedMessageProps,
								diff,
							} satisfies ClineSayTool)

							const didApprove = await this.ask("tool", completeMessage, false).then(
								(response) => response.response === "yesButtonClicked",
							)

							if (!didApprove) {
								await this.diffViewProvider.revertChanges()
								pushToolResult("Changes were rejected by the user.")
								break
							}

							const { newProblemsMessage, userEdits, finalContent } =
								await this.diffViewProvider.saveChanges()
							this.didEditFile = true

							if (!userEdits) {
								pushToolResult(
									`The content was successfully inserted in ${relPath.toPosix()}.${newProblemsMessage}`,
								)
								await this.diffViewProvider.reset()
								break
							}

							const userFeedbackDiff = JSON.stringify({
								tool: "appliedDiff",
								path: getReadablePath(this.cwd, relPath),
								diff: userEdits,
							} satisfies ClineSayTool)

							console.debug("[DEBUG] User made edits, sending feedback diff:", userFeedbackDiff)
							await this.say("user_feedback_diff", userFeedbackDiff)
							pushToolResult(
								`The user made the following updates to your content:\n\n${userEdits}\n\n` +
									`The updated content, which includes both your original modifications and the user's edits, has been successfully saved to ${relPath.toPosix()}. Here is the full, updated content of the file:\n\n` +
									`<final_file_content path="${relPath.toPosix()}">\n${finalContent}\n</final_file_content>\n\n` +
									`Please note:\n` +
									`1. You do not need to re-write the file with these changes, as they have already been applied.\n` +
									`2. Proceed with the task using this updated file content as the new baseline.\n` +
									`3. If the user's edits have addressed part of the task or changed the requirements, adjust your approach accordingly.` +
									`${newProblemsMessage}`,
							)
							await this.diffViewProvider.reset()
						} catch (error) {
							handleError("insert content", error)
							await this.diffViewProvider.reset()
						}
						break
					}

					case "search_and_replace": {
						const relPath: string | undefined = block.params.path
						const operations: string | undefined = block.params.operations

						const sharedMessageProps: ClineSayTool = {
							tool: "appliedDiff",
							path: getReadablePath(this.cwd, removeClosingTag("path", relPath)),
						}

						try {
							if (block.partial) {
								const partialMessage = JSON.stringify({
									path: removeClosingTag("path", relPath),
									operations: removeClosingTag("operations", operations),
								})
								await this.ask("tool", partialMessage, block.partial).catch(() => {})
								break
							} else {
								if (!relPath) {
									this.consecutiveMistakeCount++
									pushToolResult(
										await this.sayAndCreateMissingParamError("search_and_replace", "path"),
									)
									break
								}
								if (!operations) {
									this.consecutiveMistakeCount++
									pushToolResult(
										await this.sayAndCreateMissingParamError("search_and_replace", "operations"),
									)
									break
								}

								const absolutePath = path.resolve(this.cwd, relPath)
								const fileExists = await fileExistsAtPath(absolutePath)

								if (!fileExists) {
									this.consecutiveMistakeCount++
									const formattedError = `File does not exist at path: ${absolutePath}\n\n<error_details>\nThe specified file could not be found. Please verify the file path and try again.\n</error_details>`
									await this.say("error", formattedError)
									pushToolResult(formattedError)
									break
								}

								let parsedOperations: Array<{
									search: string
									replace: string
									start_line?: number
									end_line?: number
									use_regex?: boolean
									ignore_case?: boolean
									regex_flags?: string
								}>

								try {
									parsedOperations = JSON.parse(operations)
									if (!Array.isArray(parsedOperations)) {
										throw new Error("Operations must be an array")
									}
								} catch (error) {
									this.consecutiveMistakeCount++
									await this.say("error", `Failed to parse operations JSON: ${error.message}`)
									pushToolResult(formatResponse.toolError("Invalid operations JSON format"))
									break
								}

								// Read the original file content
								const fileContent = await fs.readFile(absolutePath, "utf-8")
								this.diffViewProvider.editType = "modify"
								this.diffViewProvider.originalContent = fileContent
								let lines = fileContent.split("\n")

								for (const op of parsedOperations) {
									const flags = op.regex_flags ?? (op.ignore_case ? "gi" : "g")
									const multilineFlags = flags.includes("m") ? flags : flags + "m"

									const searchPattern = op.use_regex
										? new RegExp(op.search, multilineFlags)
										: new RegExp(escapeRegExp(op.search), multilineFlags)

									if (op.start_line || op.end_line) {
										const startLine = Math.max((op.start_line ?? 1) - 1, 0)
										const endLine = Math.min((op.end_line ?? lines.length) - 1, lines.length - 1)

										// Get the content before and after the target section
										const beforeLines = lines.slice(0, startLine)
										const afterLines = lines.slice(endLine + 1)

										// Get the target section and perform replacement
										const targetContent = lines.slice(startLine, endLine + 1).join("\n")
										const modifiedContent = targetContent.replace(searchPattern, op.replace)
										const modifiedLines = modifiedContent.split("\n")

										// Reconstruct the full content with the modified section
										lines = [...beforeLines, ...modifiedLines, ...afterLines]
									} else {
										// Global replacement
										const fullContent = lines.join("\n")
										const modifiedContent = fullContent.replace(searchPattern, op.replace)
										lines = modifiedContent.split("\n")
									}
								}

								const newContent = lines.join("\n")

								this.consecutiveMistakeCount = 0

								// Show diff preview
								const diff = formatResponse.createPrettyPatch(relPath, fileContent, newContent)

								if (!diff) {
									pushToolResult(`No changes needed for '${relPath}'`)
									break
								}

								await this.diffViewProvider.open(relPath)
								await this.diffViewProvider.update(newContent, true)
								this.diffViewProvider.scrollToFirstDiff()

								const completeMessage = JSON.stringify({
									...sharedMessageProps,
									diff: diff,
								} satisfies ClineSayTool)

								const didApprove = await askApproval("tool", completeMessage)
								if (!didApprove) {
									await this.diffViewProvider.revertChanges() // This likely handles closing the diff view
									break
								}

								const { newProblemsMessage, userEdits, finalContent } =
									await this.diffViewProvider.saveChanges()
								this.didEditFile = true // used to determine if we should wait for busy terminal to update before sending api request
								if (userEdits) {
									await this.say(
										"user_feedback_diff",
										JSON.stringify({
											tool: fileExists ? "editedExistingFile" : "newFileCreated",
											path: getReadablePath(this.cwd, relPath),
											diff: userEdits,
										} satisfies ClineSayTool),
									)
									pushToolResult(
										`The user made the following updates to your content:\n\n${userEdits}\n\n` +
											`The updated content, which includes both your original modifications and the user's edits, has been successfully saved to ${relPath.toPosix()}. Here is the full, updated content of the file, including line numbers:\n\n` +
											`<final_file_content path="${relPath.toPosix()}">\n${addLineNumbers(finalContent || "")}\n</final_file_content>\n\n` +
											`Please note:\n` +
											`1. You do not need to re-write the file with these changes, as they have already been applied.\n` +
											`2. Proceed with the task using this updated file content as the new baseline.\n` +
											`3. If the user's edits have addressed part of the task or changed the requirements, adjust your approach accordingly.` +
											`${newProblemsMessage}`,
									)
								} else {
									pushToolResult(
										`Changes successfully applied to ${relPath.toPosix()}:\n\n${newProblemsMessage}`,
									)
								}
								await this.diffViewProvider.reset()
								break
							}
						} catch (error) {
							await handleError("applying search and replace", error)
							await this.diffViewProvider.reset()
							break
						}
					}

					case "read_file": {
						const relPath: string | undefined = block.params.path
						const startLineStr: string | undefined = block.params.start_line
						const endLineStr: string | undefined = block.params.end_line

						// Get the full path and determine if it's outside the workspace
						const fullPath = relPath ? path.resolve(this.cwd, removeClosingTag("path", relPath)) : ""
						const isOutsideWorkspace = isPathOutsideWorkspace(fullPath)

						const sharedMessageProps: ClineSayTool = {
							tool: "readFile",
							path: getReadablePath(this.cwd, removeClosingTag("path", relPath)),
							isOutsideWorkspace,
						}
						try {
							if (block.partial) {
								const partialMessage = JSON.stringify({
									...sharedMessageProps,
									content: undefined,
								} satisfies ClineSayTool)
								await this.ask("tool", partialMessage, block.partial).catch(() => {})
								break
							} else {
								if (!relPath) {
									this.consecutiveMistakeCount++
									pushToolResult(await this.sayAndCreateMissingParamError("read_file", "path"))
									break
								}

								// Check if we're doing a line range read
								let isRangeRead = false
								let startLine: number | undefined = undefined
								let endLine: number | undefined = undefined

								// Check if we have either range parameter
								if (startLineStr || endLineStr) {
									isRangeRead = true
								}

								// Parse start_line if provided
								if (startLineStr) {
									startLine = parseInt(startLineStr)
									if (isNaN(startLine)) {
										// Invalid start_line
										this.consecutiveMistakeCount++
										await this.say("error", `Failed to parse start_line: ${startLineStr}`)
										pushToolResult(formatResponse.toolError("Invalid start_line value"))
										break
									}
									startLine -= 1 // Convert to 0-based index
								}

								// Parse end_line if provided
								if (endLineStr) {
									endLine = parseInt(endLineStr)

									if (isNaN(endLine)) {
										// Invalid end_line
										this.consecutiveMistakeCount++
										await this.say("error", `Failed to parse end_line: ${endLineStr}`)
										pushToolResult(formatResponse.toolError("Invalid end_line value"))
										break
									}

									// Convert to 0-based index
									endLine -= 1
								}

								const accessAllowed = this.rooIgnoreController?.validateAccess(relPath)
								if (!accessAllowed) {
									await this.say("rooignore_error", relPath)
									pushToolResult(formatResponse.toolError(formatResponse.rooIgnoreError(relPath)))

									break
								}

								this.consecutiveMistakeCount = 0
								const absolutePath = path.resolve(this.cwd, relPath)
								const completeMessage = JSON.stringify({
									...sharedMessageProps,
									content: absolutePath,
								} satisfies ClineSayTool)

								const didApprove = await askApproval("tool", completeMessage)
								if (!didApprove) {
									break
								}

								// Get the maxReadFileLine setting
								const { maxReadFileLine } = (await this.providerRef.deref()?.getState()) ?? {}

								// Count total lines in the file
								let totalLines = 0
								try {
									totalLines = await countFileLines(absolutePath)
								} catch (error) {
									console.error(`Error counting lines in file ${absolutePath}:`, error)
								}

								// now execute the tool like normal
								let content: string
								let isFileTruncated = false
								let sourceCodeDef = ""

								const isBinary = await isBinaryFile(absolutePath).catch(() => false)
								const autoTruncate = block.params.auto_truncate === "true"

								if (isRangeRead) {
									if (startLine === undefined) {
										content = addLineNumbers(await readLines(absolutePath, endLine, startLine))
									} else {
										content = addLineNumbers(
											await readLines(absolutePath, endLine, startLine),
											startLine + 1,
										)
									}
								} else if (autoTruncate && !isBinary && totalLines > maxReadFileLine) {
									// If file is too large, only read the first maxReadFileLine lines
									isFileTruncated = true

									const res = await Promise.all([
										maxReadFileLine > 0 ? readLines(absolutePath, maxReadFileLine - 1, 0) : "",
										parseSourceCodeDefinitionsForFile(absolutePath, this.rooIgnoreController),
									])

									content = res[0].length > 0 ? addLineNumbers(res[0]) : ""
									const result = res[1]
									if (result) {
										sourceCodeDef = `\n\n${result}`
									}
								} else {
									// Read entire file
									content = await extractTextFromFile(absolutePath)
								}

								// Add truncation notice if applicable
								if (isFileTruncated) {
									content += `\n\n[File truncated: showing ${maxReadFileLine} of ${totalLines} total lines. Use start_line and end_line or set auto_truncate to false if you need to read more.].${sourceCodeDef}`
								}

								pushToolResult(content)
								break
							}
						} catch (error) {
							await handleError("reading file", error)
							break
						}
					}

					case "fetch_instructions": {
						const task: string | undefined = block.params.task
						const sharedMessageProps: ClineSayTool = {
							tool: "fetchInstructions",
							content: task,
						}
						try {
							if (block.partial) {
								const partialMessage = JSON.stringify({
									...sharedMessageProps,
									content: undefined,
								} satisfies ClineSayTool)
								await this.ask("tool", partialMessage, block.partial).catch(() => {})
								break
							} else {
								if (!task) {
									this.consecutiveMistakeCount++
									pushToolResult(
										await this.sayAndCreateMissingParamError("fetch_instructions", "task"),
									)
									break
								}

								this.consecutiveMistakeCount = 0
								const completeMessage = JSON.stringify({
									...sharedMessageProps,
									content: task,
								} satisfies ClineSayTool)

								const didApprove = await askApproval("tool", completeMessage)
								if (!didApprove) {
									break
								}

								// now fetch the content and provide it to the agent.
								const provider = this.providerRef.deref()
								const mcpHub = provider?.getMcpHub()
								if (!mcpHub) {
									throw new Error("MCP hub not available")
								}
								const diffStrategy = this.diffStrategy
								const context = provider?.context
								const content = await fetchInstructions(task, { mcpHub, diffStrategy, context })
								if (!content) {
									pushToolResult(formatResponse.toolError(`Invalid instructions request: ${task}`))
									break
								}
								pushToolResult(content)
								break
							}
						} catch (error) {
							await handleError("fetch instructions", error)
							break
						}
					}

					case "list_files": {
						const relDirPath: string | undefined = block.params.path
						const recursiveRaw: string | undefined = block.params.recursive
						const recursive = recursiveRaw?.toLowerCase() === "true"
						const sharedMessageProps: ClineSayTool = {
							tool: !recursive ? "listFilesTopLevel" : "listFilesRecursive",
							path: getReadablePath(this.cwd, removeClosingTag("path", relDirPath)),
						}
						try {
							if (block.partial) {
								const partialMessage = JSON.stringify({
									...sharedMessageProps,
									content: "",
								} satisfies ClineSayTool)
								await this.ask("tool", partialMessage, block.partial).catch(() => {})
								break
							} else {
								if (!relDirPath) {
									this.consecutiveMistakeCount++
									pushToolResult(await this.sayAndCreateMissingParamError("list_files", "path"))
									break
								}
								this.consecutiveMistakeCount = 0
								const absolutePath = path.resolve(this.cwd, relDirPath)
								const [files, didHitLimit] = await listFiles(absolutePath, recursive, 200)
								const { showRooIgnoredFiles } = (await this.providerRef.deref()?.getState()) ?? {}
								const result = formatResponse.formatFilesList(
									absolutePath,
									files,
									didHitLimit,
									this.rooIgnoreController,
									showRooIgnoredFiles ?? true,
								)
								const completeMessage = JSON.stringify({
									...sharedMessageProps,
									content: result,
								} satisfies ClineSayTool)
								const didApprove = await askApproval("tool", completeMessage)
								if (!didApprove) {
									break
								}
								pushToolResult(result)
								break
							}
						} catch (error) {
							await handleError("listing files", error)
							break
						}
					}
					case "list_code_definition_names": {
						const relDirPath: string | undefined = block.params.path
						const sharedMessageProps: ClineSayTool = {
							tool: "listCodeDefinitionNames",
							path: getReadablePath(this.cwd, removeClosingTag("path", relDirPath)),
						}
						try {
							if (block.partial) {
								const partialMessage = JSON.stringify({
									...sharedMessageProps,
									content: "",
								} satisfies ClineSayTool)
								await this.ask("tool", partialMessage, block.partial).catch(() => {})
								break
							} else {
								if (!relDirPath) {
									this.consecutiveMistakeCount++
									pushToolResult(
										await this.sayAndCreateMissingParamError("list_code_definition_names", "path"),
									)
									break
								}
								this.consecutiveMistakeCount = 0
								const absolutePath = path.resolve(this.cwd, relDirPath)
								const result = await parseSourceCodeForDefinitionsTopLevel(
									absolutePath,
									this.rooIgnoreController,
								)
								const completeMessage = JSON.stringify({
									...sharedMessageProps,
									content: result,
								} satisfies ClineSayTool)
								const didApprove = await askApproval("tool", completeMessage)
								if (!didApprove) {
									break
								}
								pushToolResult(result)
								break
							}
						} catch (error) {
							await handleError("parsing source code definitions", error)
							break
						}
					}
					case "search_files": {
						const relDirPath: string | undefined = block.params.path
						const regex: string | undefined = block.params.regex
						const filePattern: string | undefined = block.params.file_pattern
						const sharedMessageProps: ClineSayTool = {
							tool: "searchFiles",
							path: getReadablePath(this.cwd, removeClosingTag("path", relDirPath)),
							regex: removeClosingTag("regex", regex),
							filePattern: removeClosingTag("file_pattern", filePattern),
						}
						try {
							if (block.partial) {
								const partialMessage = JSON.stringify({
									...sharedMessageProps,
									content: "",
								} satisfies ClineSayTool)
								await this.ask("tool", partialMessage, block.partial).catch(() => {})
								break
							} else {
								if (!relDirPath) {
									this.consecutiveMistakeCount++
									pushToolResult(await this.sayAndCreateMissingParamError("search_files", "path"))
									break
								}
								if (!regex) {
									this.consecutiveMistakeCount++
									pushToolResult(await this.sayAndCreateMissingParamError("search_files", "regex"))
									break
								}
								this.consecutiveMistakeCount = 0
								const absolutePath = path.resolve(this.cwd, relDirPath)
								const results = await regexSearchFiles(
									this.cwd,
									absolutePath,
									regex,
									filePattern,
									this.rooIgnoreController,
								)
								const completeMessage = JSON.stringify({
									...sharedMessageProps,
									content: results,
								} satisfies ClineSayTool)
								const didApprove = await askApproval("tool", completeMessage)
								if (!didApprove) {
									break
								}
								pushToolResult(results)
								break
							}
						} catch (error) {
							await handleError("searching files", error)
							break
						}
					}
					case "browser_action": {
						const action: BrowserAction | undefined = block.params.action as BrowserAction
						const url: string | undefined = block.params.url
						const coordinate: string | undefined = block.params.coordinate
						const text: string | undefined = block.params.text
						if (!action || !browserActions.includes(action)) {
							// checking for action to ensure it is complete and valid
							if (!block.partial) {
								// if the block is complete and we don't have a valid action this is a mistake
								this.consecutiveMistakeCount++
								pushToolResult(await this.sayAndCreateMissingParamError("browser_action", "action"))
								await this.browserSession.closeBrowser()
							}
							break
						}

						try {
							if (block.partial) {
								if (action === "launch") {
									await this.ask(
										"browser_action_launch",
										removeClosingTag("url", url),
										block.partial,
									).catch(() => {})
								} else {
									await this.say(
										"browser_action",
										JSON.stringify({
											action: action as BrowserAction,
											coordinate: removeClosingTag("coordinate", coordinate),
											text: removeClosingTag("text", text),
										} satisfies ClineSayBrowserAction),
										undefined,
										block.partial,
									)
								}
								break
							} else {
								let browserActionResult: BrowserActionResult
								if (action === "launch") {
									if (!url) {
										this.consecutiveMistakeCount++
										pushToolResult(
											await this.sayAndCreateMissingParamError("browser_action", "url"),
										)
										await this.browserSession.closeBrowser()
										break
									}
									this.consecutiveMistakeCount = 0
									const didApprove = await askApproval("browser_action_launch", url)
									if (!didApprove) {
										break
									}

									// NOTE: it's okay that we call this message since the partial inspect_site is finished streaming. The only scenario we have to avoid is sending messages WHILE a partial message exists at the end of the messages array. For example the api_req_finished message would interfere with the partial message, so we needed to remove that.
									// await this.say("inspect_site_result", "") // no result, starts the loading spinner waiting for result
									await this.say("browser_action_result", "") // starts loading spinner

									await this.browserSession.launchBrowser()
									browserActionResult = await this.browserSession.navigateToUrl(url)
								} else {
									if (action === "click") {
										if (!coordinate) {
											this.consecutiveMistakeCount++
											pushToolResult(
												await this.sayAndCreateMissingParamError(
													"browser_action",
													"coordinate",
												),
											)
											await this.browserSession.closeBrowser()
											break // can't be within an inner switch
										}
									}
									if (action === "type") {
										if (!text) {
											this.consecutiveMistakeCount++
											pushToolResult(
												await this.sayAndCreateMissingParamError("browser_action", "text"),
											)
											await this.browserSession.closeBrowser()
											break
										}
									}
									this.consecutiveMistakeCount = 0
									await this.say(
										"browser_action",
										JSON.stringify({
											action: action as BrowserAction,
											coordinate,
											text,
										} satisfies ClineSayBrowserAction),
										undefined,
										false,
									)
									switch (action) {
										case "click":
											browserActionResult = await this.browserSession.click(coordinate!)
											break
										case "type":
											browserActionResult = await this.browserSession.type(text!)
											break
										case "scroll_down":
											browserActionResult = await this.browserSession.scrollDown()
											break
										case "scroll_up":
											browserActionResult = await this.browserSession.scrollUp()
											break
										case "close":
											browserActionResult = await this.browserSession.closeBrowser()
											break
									}
								}

								switch (action) {
									case "launch":
									case "click":
									case "type":
									case "scroll_down":
									case "scroll_up":
										await this.say("browser_action_result", JSON.stringify(browserActionResult))
										pushToolResult(
											formatResponse.toolResult(
												`The browser action has been executed. The console logs and screenshot have been captured for your analysis.\n\nConsole logs:\n${
													browserActionResult.logs || "(No new logs)"
												}\n\n(REMEMBER: if you need to proceed to using non-\`browser_action\` tools or launch a new browser, you MUST first close this browser. For example, if after analyzing the logs and screenshot you need to edit a file, you must first close the browser before you can use the write_to_file tool.)`,
												browserActionResult.screenshot ? [browserActionResult.screenshot] : [],
											),
										)
										break
									case "close":
										pushToolResult(
											formatResponse.toolResult(
												`The browser has been closed. You may now proceed to using other tools.`,
											),
										)
										break
								}
								break
							}
						} catch (error) {
							await this.browserSession.closeBrowser() // if any error occurs, the browser session is terminated
							await handleError("executing browser action", error)
							break
						}
					}
					case "execute_command": {
						const command: string | undefined = block.params.command
						const customCwd: string | undefined = block.params.cwd
						try {
							if (block.partial) {
								await this.ask("command", removeClosingTag("command", command), block.partial).catch(
									() => {},
								)
								break
							} else {
								if (!command) {
									this.consecutiveMistakeCount++
									pushToolResult(
										await this.sayAndCreateMissingParamError("execute_command", "command"),
									)
									break
								}

								const ignoredFileAttemptedToAccess = this.rooIgnoreController?.validateCommand(command)
								if (ignoredFileAttemptedToAccess) {
									await this.say("rooignore_error", ignoredFileAttemptedToAccess)
									pushToolResult(
										formatResponse.toolError(
											formatResponse.rooIgnoreError(ignoredFileAttemptedToAccess),
										),
									)

									break
								}

								this.consecutiveMistakeCount = 0

								const didApprove = await askApproval("command", command)
								if (!didApprove) {
									break
								}
								const [userRejected, result] = await this.executeCommandTool(command, customCwd)
								if (userRejected) {
									this.didRejectTool = true
								}
								pushToolResult(result)
								break
							}
						} catch (error) {
							await handleError("executing command", error)
							break
						}
					}
					case "use_mcp_tool": {
						const server_name: string | undefined = block.params.server_name
						const tool_name: string | undefined = block.params.tool_name
						const mcp_arguments: string | undefined = block.params.arguments
						try {
							if (block.partial) {
								const partialMessage = JSON.stringify({
									type: "use_mcp_tool",
									serverName: removeClosingTag("server_name", server_name),
									toolName: removeClosingTag("tool_name", tool_name),
									arguments: removeClosingTag("arguments", mcp_arguments),
								} satisfies ClineAskUseMcpServer)
								await this.ask("use_mcp_server", partialMessage, block.partial).catch(() => {})
								break
							} else {
								if (!server_name) {
									this.consecutiveMistakeCount++
									pushToolResult(
										await this.sayAndCreateMissingParamError("use_mcp_tool", "server_name"),
									)
									break
								}
								if (!tool_name) {
									this.consecutiveMistakeCount++
									pushToolResult(
										await this.sayAndCreateMissingParamError("use_mcp_tool", "tool_name"),
									)
									break
								}
								// arguments are optional, but if they are provided they must be valid JSON
								// if (!mcp_arguments) {
								// 	this.consecutiveMistakeCount++
								// 	pushToolResult(await this.sayAndCreateMissingParamError("use_mcp_tool", "arguments"))
								// 	break
								// }
								let parsedArguments: Record<string, unknown> | undefined
								if (mcp_arguments) {
									try {
										parsedArguments = JSON.parse(mcp_arguments)
									} catch (error) {
										this.consecutiveMistakeCount++
										await this.say(
											"error",
											`Roo tried to use ${tool_name} with an invalid JSON argument. Retrying...`,
										)
										pushToolResult(
											formatResponse.toolError(
												formatResponse.invalidMcpToolArgumentError(server_name, tool_name),
											),
										)
										break
									}
								}
								this.consecutiveMistakeCount = 0
								const completeMessage = JSON.stringify({
									type: "use_mcp_tool",
									serverName: server_name,
									toolName: tool_name,
									arguments: mcp_arguments,
								} satisfies ClineAskUseMcpServer)
								const didApprove = await askApproval("use_mcp_server", completeMessage)
								if (!didApprove) {
									break
								}
								// now execute the tool
								await this.say("mcp_server_request_started") // same as browser_action_result
								const toolResult = await this.providerRef
									.deref()
									?.getMcpHub()
									?.callTool(server_name, tool_name, parsedArguments)

								// TODO: add progress indicator and ability to parse images and non-text responses
								const toolResultPretty =
									(toolResult?.isError ? "Error:\n" : "") +
										toolResult?.content
											.map((item) => {
												if (item.type === "text") {
													return item.text
												}
												if (item.type === "resource") {
													const { blob, ...rest } = item.resource
													return JSON.stringify(rest, null, 2)
												}
												return ""
											})
											.filter(Boolean)
											.join("\n\n") || "(No response)"
								await this.say("mcp_server_response", toolResultPretty)
								pushToolResult(formatResponse.toolResult(toolResultPretty))
								break
							}
						} catch (error) {
							await handleError("executing MCP tool", error)
							break
						}
					}
					case "access_mcp_resource": {
						const server_name: string | undefined = block.params.server_name
						const uri: string | undefined = block.params.uri
						try {
							if (block.partial) {
								const partialMessage = JSON.stringify({
									type: "access_mcp_resource",
									serverName: removeClosingTag("server_name", server_name),
									uri: removeClosingTag("uri", uri),
								} satisfies ClineAskUseMcpServer)
								await this.ask("use_mcp_server", partialMessage, block.partial).catch(() => {})
								break
							} else {
								if (!server_name) {
									this.consecutiveMistakeCount++
									pushToolResult(
										await this.sayAndCreateMissingParamError("access_mcp_resource", "server_name"),
									)
									break
								}
								if (!uri) {
									this.consecutiveMistakeCount++
									pushToolResult(
										await this.sayAndCreateMissingParamError("access_mcp_resource", "uri"),
									)
									break
								}
								this.consecutiveMistakeCount = 0
								const completeMessage = JSON.stringify({
									type: "access_mcp_resource",
									serverName: server_name,
									uri,
								} satisfies ClineAskUseMcpServer)
								const didApprove = await askApproval("use_mcp_server", completeMessage)
								if (!didApprove) {
									break
								}
								// now execute the tool
								await this.say("mcp_server_request_started")
								const resourceResult = await this.providerRef
									.deref()
									?.getMcpHub()
									?.readResource(server_name, uri)
								const resourceResultPretty =
									resourceResult?.contents
										.map((item) => {
											if (item.text) {
												return item.text
											}
											return ""
										})
										.filter(Boolean)
										.join("\n\n") || "(Empty response)"

								// handle images (image must contain mimetype and blob)
								let images: string[] = []
								resourceResult?.contents.forEach((item) => {
									if (item.mimeType?.startsWith("image") && item.blob) {
										images.push(item.blob)
									}
								})
								await this.say("mcp_server_response", resourceResultPretty, images)
								pushToolResult(formatResponse.toolResult(resourceResultPretty, images))
								break
							}
						} catch (error) {
							await handleError("accessing MCP resource", error)
							break
						}
					}
					case "ask_followup_question": {
						const question: string | undefined = block.params.question
						const follow_up: string | undefined = block.params.follow_up
						try {
							if (block.partial) {
								await this.ask("followup", removeClosingTag("question", question), block.partial).catch(
									() => {},
								)
								break
							} else {
								if (!question) {
									this.consecutiveMistakeCount++
									pushToolResult(
										await this.sayAndCreateMissingParamError("ask_followup_question", "question"),
									)
									break
								}

								type Suggest = {
									answer: string
								}

								let follow_up_json = {
									question,
									suggest: [] as Suggest[],
								}

								if (follow_up) {
									let parsedSuggest: {
										suggest: Suggest[] | Suggest
									}

									try {
										parsedSuggest = parseXml(follow_up, ["suggest"]) as {
											suggest: Suggest[] | Suggest
										}
									} catch (error) {
										this.consecutiveMistakeCount++
										await this.say("error", `Failed to parse operations: ${error.message}`)
										pushToolResult(formatResponse.toolError("Invalid operations xml format"))
										break
									}

									const normalizedSuggest = Array.isArray(parsedSuggest?.suggest)
										? parsedSuggest.suggest
										: [parsedSuggest?.suggest].filter((sug): sug is Suggest => sug !== undefined)

									follow_up_json.suggest = normalizedSuggest
								}

								this.consecutiveMistakeCount = 0

								const { text, images } = await this.ask(
									"followup",
									JSON.stringify(follow_up_json),
									false,
								)
								await this.say("user_feedback", text ?? "", images)
								pushToolResult(formatResponse.toolResult(`<answer>\n${text}\n</answer>`, images))
								break
							}
						} catch (error) {
							await handleError("asking question", error)
							break
						}
					}
					case "switch_mode": {
						const mode_slug: string | undefined = block.params.mode_slug
						const reason: string | undefined = block.params.reason
						try {
							if (block.partial) {
								const partialMessage = JSON.stringify({
									tool: "switchMode",
									mode: removeClosingTag("mode_slug", mode_slug),
									reason: removeClosingTag("reason", reason),
								})
								await this.ask("tool", partialMessage, block.partial).catch(() => {})
								break
							} else {
								if (!mode_slug) {
									this.consecutiveMistakeCount++
									pushToolResult(await this.sayAndCreateMissingParamError("switch_mode", "mode_slug"))
									break
								}
								this.consecutiveMistakeCount = 0

								// Verify the mode exists
								const targetMode = getModeBySlug(
									mode_slug,
									(await this.providerRef.deref()?.getState())?.customModes,
								)
								if (!targetMode) {
									pushToolResult(formatResponse.toolError(`Invalid mode: ${mode_slug}`))
									break
								}

								// Check if already in requested mode
								const currentMode =
									(await this.providerRef.deref()?.getState())?.mode ?? defaultModeSlug
								if (currentMode === mode_slug) {
									pushToolResult(`Already in ${targetMode.name} mode.`)
									break
								}

								const completeMessage = JSON.stringify({
									tool: "switchMode",
									mode: mode_slug,
									reason,
								})

								const didApprove = await askApproval("tool", completeMessage)
								if (!didApprove) {
									break
								}

								// Switch the mode using shared handler
								await this.providerRef.deref()?.handleModeSwitch(mode_slug)
								pushToolResult(
									`Successfully switched from ${getModeBySlug(currentMode)?.name ?? currentMode} mode to ${
										targetMode.name
									} mode${reason ? ` because: ${reason}` : ""}.`,
								)
								await delay(500) // delay to allow mode change to take effect before next tool is executed
								break
							}
						} catch (error) {
							await handleError("switching mode", error)
							break
						}
					}

					case "new_task": {
						const mode: string | undefined = block.params.mode
						const message: string | undefined = block.params.message
						try {
							if (block.partial) {
								const partialMessage = JSON.stringify({
									tool: "newTask",
									mode: removeClosingTag("mode", mode),
									message: removeClosingTag("message", message),
								})
								await this.ask("tool", partialMessage, block.partial).catch(() => {})
								break
							} else {
								if (!mode) {
									this.consecutiveMistakeCount++
									pushToolResult(await this.sayAndCreateMissingParamError("new_task", "mode"))
									break
								}
								if (!message) {
									this.consecutiveMistakeCount++
									pushToolResult(await this.sayAndCreateMissingParamError("new_task", "message"))
									break
								}
								this.consecutiveMistakeCount = 0

								// Verify the mode exists
								const targetMode = getModeBySlug(
									mode,
									(await this.providerRef.deref()?.getState())?.customModes,
								)
								if (!targetMode) {
									pushToolResult(formatResponse.toolError(`Invalid mode: ${mode}`))
									break
								}

								const toolMessage = JSON.stringify({
									tool: "newTask",
									mode: targetMode.name,
									content: message,
								})
								const didApprove = await askApproval("tool", toolMessage)

								if (!didApprove) {
									break
								}

								const provider = this.providerRef.deref()

								if (!provider) {
									break
								}

								// Preserve the current mode so we can resume with it later.
								this.pausedModeSlug = (await provider.getState()).mode ?? defaultModeSlug

								// Switch mode first, then create new task instance.
								await provider.handleModeSwitch(mode)

								// Delay to allow mode change to take effect before next tool is executed.
								await delay(500)

								const newCline = await provider.initClineWithTask(message, undefined, this)
								this.emit("taskSpawned", newCline.taskId)

								pushToolResult(
									`Successfully created new task in ${targetMode.name} mode with message: ${message}`,
								)

								// Set the isPaused flag to true so the parent
								// task can wait for the sub-task to finish.
								this.isPaused = true
								this.emit("taskPaused")

								break
							}
						} catch (error) {
							await handleError("creating new task", error)
							break
						}
					}

					case "attempt_completion": {
						const result: string | undefined = block.params.result
						const command: string | undefined = block.params.command
						try {
							const lastMessage = this.clineMessages.at(-1)
							if (block.partial) {
								if (command) {
									// the attempt_completion text is done, now we're getting command
									// remove the previous partial attempt_completion ask, replace with say, post state to webview, then stream command

									// const secondLastMessage = this.clineMessages.at(-2)
									if (lastMessage && lastMessage.ask === "command") {
										// update command
										await this.ask(
											"command",
											removeClosingTag("command", command),
											block.partial,
										).catch(() => {})
									} else {
										// last message is completion_result
										// we have command string, which means we have the result as well, so finish it (doesnt have to exist yet)
										await this.say(
											"completion_result",
											removeClosingTag("result", result),
											undefined,
											false,
										)

										telemetryService.captureTaskCompleted(this.taskId)
										this.emit("taskCompleted", this.taskId, this.getTokenUsage())
<<<<<<< HEAD
										console.log("TASK COMPLETED | event emitted")
=======
>>>>>>> 0fd0800b

										await this.ask(
											"command",
											removeClosingTag("command", command),
											block.partial,
										).catch(() => {})
									}
								} else {
									// no command, still outputting partial result
									await this.say(
										"completion_result",
										removeClosingTag("result", result),
										undefined,
										block.partial,
									)
								}
								break
							} else {
								if (!result) {
									this.consecutiveMistakeCount++
									pushToolResult(
										await this.sayAndCreateMissingParamError("attempt_completion", "result"),
									)
									break
								}

								this.consecutiveMistakeCount = 0

								let commandResult: ToolResponse | undefined

								if (command) {
									if (lastMessage && lastMessage.ask !== "command") {
										// Haven't sent a command message yet so first send completion_result then command.
										await this.say("completion_result", result, undefined, false)
										telemetryService.captureTaskCompleted(this.taskId)
										this.emit("taskCompleted", this.taskId, this.getTokenUsage())
<<<<<<< HEAD
										console.log("TASK COMPLETED | event emitted")
=======
>>>>>>> 0fd0800b
									}

									// Complete command message.
									const didApprove = await askApproval("command", command)

									if (!didApprove) {
										break
									}

									const [userRejected, execCommandResult] = await this.executeCommandTool(command!)

									if (userRejected) {
										this.didRejectTool = true
										pushToolResult(execCommandResult)
										break
									}

									// User didn't reject, but the command may have output.
									commandResult = execCommandResult
								} else {
									await this.say("completion_result", result, undefined, false)
									telemetryService.captureTaskCompleted(this.taskId)
									this.emit("taskCompleted", this.taskId, this.getTokenUsage())
<<<<<<< HEAD
									console.log("TASK COMPLETED | event emitted")
=======
>>>>>>> 0fd0800b
								}

								if (this.parentTask) {
									const didApprove = await askFinishSubTaskApproval()

									if (!didApprove) {
										break
									}

									// tell the provider to remove the current subtask and resume the previous task in the stack
									await this.providerRef.deref()?.finishSubTask(`Task complete: ${lastMessage?.text}`)
									break
								}

								// We already sent completion_result says, an
								// empty string asks relinquishes control over
								// button and field.
								const { response, text, images } = await this.ask("completion_result", "", false)

								// Signals to recursive loop to stop (for now
								// this never happens since yesButtonClicked
								// will trigger a new task).
								if (response === "yesButtonClicked") {
									pushToolResult("")
									break
								}

								await this.say("user_feedback", text ?? "", images)
								const toolResults: (Anthropic.TextBlockParam | Anthropic.ImageBlockParam)[] = []

								if (commandResult) {
									if (typeof commandResult === "string") {
										toolResults.push({ type: "text", text: commandResult })
									} else if (Array.isArray(commandResult)) {
										toolResults.push(...commandResult)
									}
								}

								toolResults.push({
									type: "text",
									text: `The user has provided feedback on the results. Consider their input to continue the task, and then attempt completion again.\n<feedback>\n${text}\n</feedback>`,
								})

								toolResults.push(...formatResponse.imageBlocks(images))

								this.userMessageContent.push({
									type: "text",
									text: `${toolDescription()} Result:`,
								})

								this.userMessageContent.push(...toolResults)
								break
							}
						} catch (error) {
							await handleError("inspecting site", error)
							break
						}
					}
				}

				break
		}

		if (isCheckpointPossible) {
			this.checkpointSave()
		}

		/*
		Seeing out of bounds is fine, it means that the next too call is being built up and ready to add to assistantMessageContent to present.
		When you see the UI inactive during this, it means that a tool is breaking without presenting any UI. For example the write_to_file tool was breaking when relpath was undefined, and for invalid relpath it never presented UI.
		*/
		this.presentAssistantMessageLocked = false // this needs to be placed here, if not then calling this.presentAssistantMessage below would fail (sometimes) since it's locked
		// NOTE: when tool is rejected, iterator stream is interrupted and it waits for userMessageContentReady to be true. Future calls to present will skip execution since didRejectTool and iterate until contentIndex is set to message length and it sets userMessageContentReady to true itself (instead of preemptively doing it in iterator)
		if (!block.partial || this.didRejectTool || this.didAlreadyUseTool) {
			// block is finished streaming and executing
			if (this.currentStreamingContentIndex === this.assistantMessageContent.length - 1) {
				// its okay that we increment if !didCompleteReadingStream, it'll just return bc out of bounds and as streaming continues it will call presentAssitantMessage if a new block is ready. if streaming is finished then we set userMessageContentReady to true when out of bounds. This gracefully allows the stream to continue on and all potential content blocks be presented.
				// last block is complete and it is finished executing
				this.userMessageContentReady = true // will allow pwaitfor to continue
			}

			// call next block if it exists (if not then read stream will call it when its ready)
			this.currentStreamingContentIndex++ // need to increment regardless, so when read stream calls this function again it will be streaming the next block

			if (this.currentStreamingContentIndex < this.assistantMessageContent.length) {
				// there are already more content blocks to stream, so we'll call this function ourselves
				// await this.presentAssistantContent()

				this.presentAssistantMessage()
				return
			}
		}
		// block is partial, but the read stream may have finished
		if (this.presentAssistantMessageHasPendingUpdates) {
			this.presentAssistantMessage()
		}
	}

	// Used when a sub-task is launched and the parent task is waiting for it to
	// finish.
	// TBD: The 1s should be added to the settings, also should add a timeout to
	// prevent infinite waiting.
	async waitForResume() {
		await new Promise<void>((resolve) => {
			this.pauseInterval = setInterval(() => {
				if (!this.isPaused) {
					clearInterval(this.pauseInterval)
					this.pauseInterval = undefined
					resolve()
				}
			}, 1000)
		})
	}

	async recursivelyMakeClineRequests(
		userContent: UserContent,
		includeFileDetails: boolean = false,
	): Promise<boolean> {
		if (this.abort) {
			throw new Error(`[Cline#recursivelyMakeClineRequests] task ${this.taskId}.${this.instanceId} aborted`)
		}

		if (this.consecutiveMistakeCount >= 3) {
			const { response, text, images } = await this.ask(
				"mistake_limit_reached",
				this.api.getModel().id.includes("claude")
					? `This may indicate a failure in his thought process or inability to use a tool properly, which can be mitigated with some user guidance (e.g. "Try breaking down the task into smaller steps").`
					: "Roo Code uses complex prompts and iterative task execution that may be challenging for less capable models. For best results, it's recommended to use Claude 3.7 Sonnet for its advanced agentic coding capabilities.",
			)
			if (response === "messageResponse") {
				userContent.push(
					...[
						{
							type: "text",
							text: formatResponse.tooManyMistakes(text),
						} as Anthropic.Messages.TextBlockParam,
						...formatResponse.imageBlocks(images),
					],
				)
			}
			this.consecutiveMistakeCount = 0
		}

		// Get previous api req's index to check token usage and determine if we
		// need to truncate conversation history.
		const previousApiReqIndex = findLastIndex(this.clineMessages, (m) => m.say === "api_req_started")

		// In this Cline request loop, we need to check if this task instance
		// has been asked to wait for a subtask to finish before continuing.
		const provider = this.providerRef.deref()

		if (this.isPaused && provider) {
			provider.log(`[subtasks] paused ${this.taskId}.${this.instanceId}`)
			await this.waitForResume()
			provider.log(`[subtasks] resumed ${this.taskId}.${this.instanceId}`)
			const currentMode = (await provider.getState())?.mode ?? defaultModeSlug

			if (currentMode !== this.pausedModeSlug) {
				// The mode has changed, we need to switch back to the paused mode.
				await provider.handleModeSwitch(this.pausedModeSlug)

				// Delay to allow mode change to take effect before next tool is executed.
				await delay(500)

				provider.log(
					`[subtasks] task ${this.taskId}.${this.instanceId} has switched back to '${this.pausedModeSlug}' from '${currentMode}'`,
				)
			}
		}

		// Getting verbose details is an expensive operation, it uses globby to
		// top-down build file structure of project which for large projects can
		// take a few seconds. For the best UX we show a placeholder api_req_started
		// message with a loading spinner as this happens.
		await this.say(
			"api_req_started",
			JSON.stringify({
				request:
					userContent.map((block) => formatContentBlockToMarkdown(block)).join("\n\n") + "\n\nLoading...",
			}),
		)

		const [parsedUserContent, environmentDetails] = await this.loadContext(userContent, includeFileDetails)
		userContent = parsedUserContent
		// add environment details as its own text block, separate from tool results
		userContent.push({ type: "text", text: environmentDetails })

		await this.addToApiConversationHistory({ role: "user", content: userContent })
		telemetryService.captureConversationMessage(this.taskId, "user")

		// since we sent off a placeholder api_req_started message to update the webview while waiting to actually start the API request (to load potential details for example), we need to update the text of that message
		const lastApiReqIndex = findLastIndex(this.clineMessages, (m) => m.say === "api_req_started")
		this.clineMessages[lastApiReqIndex].text = JSON.stringify({
			request: userContent.map((block) => formatContentBlockToMarkdown(block)).join("\n\n"),
		} satisfies ClineApiReqInfo)
		await this.saveClineMessages()
		await this.providerRef.deref()?.postStateToWebview()

		try {
			let cacheWriteTokens = 0
			let cacheReadTokens = 0
			let inputTokens = 0
			let outputTokens = 0
			let totalCost: number | undefined

			// update api_req_started. we can't use api_req_finished anymore since it's a unique case where it could come after a streaming message (ie in the middle of being updated or executed)
			// fortunately api_req_finished was always parsed out for the gui anyways, so it remains solely for legacy purposes to keep track of prices in tasks from history
			// (it's worth removing a few months from now)
			const updateApiReqMsg = (cancelReason?: ClineApiReqCancelReason, streamingFailedMessage?: string) => {
				this.clineMessages[lastApiReqIndex].text = JSON.stringify({
					...JSON.parse(this.clineMessages[lastApiReqIndex].text || "{}"),
					tokensIn: inputTokens,
					tokensOut: outputTokens,
					cacheWrites: cacheWriteTokens,
					cacheReads: cacheReadTokens,
					cost:
						totalCost ??
						calculateApiCostAnthropic(
							this.api.getModel().info,
							inputTokens,
							outputTokens,
							cacheWriteTokens,
							cacheReadTokens,
						),
					cancelReason,
					streamingFailedMessage,
				} satisfies ClineApiReqInfo)
			}

			const abortStream = async (cancelReason: ClineApiReqCancelReason, streamingFailedMessage?: string) => {
				if (this.diffViewProvider.isEditing) {
					await this.diffViewProvider.revertChanges() // closes diff view
				}

				// if last message is a partial we need to update and save it
				const lastMessage = this.clineMessages.at(-1)
				if (lastMessage && lastMessage.partial) {
					// lastMessage.ts = Date.now() DO NOT update ts since it is used as a key for virtuoso list
					lastMessage.partial = false
					// instead of streaming partialMessage events, we do a save and post like normal to persist to disk
					console.log("updating partial message", lastMessage)
					// await this.saveClineMessages()
				}

				// Let assistant know their response was interrupted for when task is resumed
				await this.addToApiConversationHistory({
					role: "assistant",
					content: [
						{
							type: "text",
							text:
								assistantMessage +
								`\n\n[${
									cancelReason === "streaming_failed"
										? "Response interrupted by API Error"
										: "Response interrupted by user"
								}]`,
						},
					],
				})

				// update api_req_started to have cancelled and cost, so that we can display the cost of the partial stream
				updateApiReqMsg(cancelReason, streamingFailedMessage)
				await this.saveClineMessages()

				// signals to provider that it can retrieve the saved messages from disk, as abortTask can not be awaited on in nature
				this.didFinishAbortingStream = true
			}

			// reset streaming state
			this.currentStreamingContentIndex = 0
			this.assistantMessageContent = []
			this.didCompleteReadingStream = false
			this.userMessageContent = []
			this.userMessageContentReady = false
			this.didRejectTool = false
			this.didAlreadyUseTool = false
			this.presentAssistantMessageLocked = false
			this.presentAssistantMessageHasPendingUpdates = false
			await this.diffViewProvider.reset()

			const stream = this.attemptApiRequest(previousApiReqIndex) // yields only if the first chunk is successful, otherwise will allow the user to retry the request (most likely due to rate limit error, which gets thrown on the first chunk)
			let assistantMessage = ""
			let reasoningMessage = ""
			this.isStreaming = true

			try {
				for await (const chunk of stream) {
					if (!chunk) {
						// Sometimes chunk is undefined, no idea that can cause it, but this workaround seems to fix it
						continue
					}
					switch (chunk.type) {
						case "reasoning":
							reasoningMessage += chunk.text
							await this.say("reasoning", reasoningMessage, undefined, true)
							break
						case "usage":
							inputTokens += chunk.inputTokens
							outputTokens += chunk.outputTokens
							cacheWriteTokens += chunk.cacheWriteTokens ?? 0
							cacheReadTokens += chunk.cacheReadTokens ?? 0
							totalCost = chunk.totalCost
							break
						case "text":
							assistantMessage += chunk.text
							// parse raw assistant message into content blocks
							const prevLength = this.assistantMessageContent.length
							this.assistantMessageContent = parseAssistantMessage(assistantMessage)
							if (this.assistantMessageContent.length > prevLength) {
								this.userMessageContentReady = false // new content we need to present, reset to false in case previous content set this to true
							}
							// present content to user
							this.presentAssistantMessage()
							break
					}

					if (this.abort) {
						console.log(`aborting stream, this.abandoned = ${this.abandoned}`)

						if (!this.abandoned) {
							// only need to gracefully abort if this instance isn't abandoned (sometimes openrouter stream hangs, in which case this would affect future instances of cline)
							await abortStream("user_cancelled")
						}

						break // aborts the stream
					}

					if (this.didRejectTool) {
						// userContent has a tool rejection, so interrupt the assistant's response to present the user's feedback
						assistantMessage += "\n\n[Response interrupted by user feedback]"
						// this.userMessageContentReady = true // instead of setting this premptively, we allow the present iterator to finish and set userMessageContentReady when its ready
						break
					}

					// PREV: we need to let the request finish for openrouter to get generation details
					// UPDATE: it's better UX to interrupt the request at the cost of the api cost not being retrieved
					if (this.didAlreadyUseTool) {
						assistantMessage +=
							"\n\n[Response interrupted by a tool use result. Only one tool may be used at a time and should be placed at the end of the message.]"
						break
					}
				}
			} catch (error) {
				// abandoned happens when extension is no longer waiting for the cline instance to finish aborting (error is thrown here when any function in the for loop throws due to this.abort)
				if (!this.abandoned) {
					this.abortTask() // if the stream failed, there's various states the task could be in (i.e. could have streamed some tools the user may have executed), so we just resort to replicating a cancel task
					await abortStream(
						"streaming_failed",
						error.message ?? JSON.stringify(serializeError(error), null, 2),
					)
					const history = await this.providerRef.deref()?.getTaskWithId(this.taskId)
					if (history) {
						await this.providerRef.deref()?.initClineWithHistoryItem(history.historyItem)
						// await this.providerRef.deref()?.postStateToWebview()
					}
				}
			} finally {
				this.isStreaming = false
			}

			// need to call here in case the stream was aborted
			if (this.abort || this.abandoned) {
				throw new Error(`[Cline#recursivelyMakeClineRequests] task ${this.taskId}.${this.instanceId} aborted`)
			}

			this.didCompleteReadingStream = true

			// set any blocks to be complete to allow presentAssistantMessage to finish and set userMessageContentReady to true
			// (could be a text block that had no subsequent tool uses, or a text block at the very end, or an invalid tool use, etc. whatever the case, presentAssistantMessage relies on these blocks either to be completed or the user to reject a block in order to proceed and eventually set userMessageContentReady to true)
			const partialBlocks = this.assistantMessageContent.filter((block) => block.partial)
			partialBlocks.forEach((block) => {
				block.partial = false
			})
			// this.assistantMessageContent.forEach((e) => (e.partial = false)) // cant just do this bc a tool could be in the middle of executing ()
			if (partialBlocks.length > 0) {
				this.presentAssistantMessage() // if there is content to update then it will complete and update this.userMessageContentReady to true, which we pwaitfor before making the next request. all this is really doing is presenting the last partial message that we just set to complete
			}

			updateApiReqMsg()
			await this.saveClineMessages()
			await this.providerRef.deref()?.postStateToWebview()

			// now add to apiconversationhistory
			// need to save assistant responses to file before proceeding to tool use since user can exit at any moment and we wouldn't be able to save the assistant's response
			let didEndLoop = false
			if (assistantMessage.length > 0) {
				await this.addToApiConversationHistory({
					role: "assistant",
					content: [{ type: "text", text: assistantMessage }],
				})
				telemetryService.captureConversationMessage(this.taskId, "assistant")

				// NOTE: this comment is here for future reference - this was a workaround for userMessageContent not getting set to true. It was due to it not recursively calling for partial blocks when didRejectTool, so it would get stuck waiting for a partial block to complete before it could continue.
				// in case the content blocks finished
				// it may be the api stream finished after the last parsed content block was executed, so  we are able to detect out of bounds and set userMessageContentReady to true (note you should not call presentAssistantMessage since if the last block is completed it will be presented again)
				// const completeBlocks = this.assistantMessageContent.filter((block) => !block.partial) // if there are any partial blocks after the stream ended we can consider them invalid
				// if (this.currentStreamingContentIndex >= completeBlocks.length) {
				// 	this.userMessageContentReady = true
				// }

				await pWaitFor(() => this.userMessageContentReady)

				// if the model did not tool use, then we need to tell it to either use a tool or attempt_completion
				const didToolUse = this.assistantMessageContent.some((block) => block.type === "tool_use")
				if (!didToolUse) {
					this.userMessageContent.push({
						type: "text",
						text: formatResponse.noToolsUsed(),
					})
					this.consecutiveMistakeCount++
				}

				const recDidEndLoop = await this.recursivelyMakeClineRequests(this.userMessageContent)
				didEndLoop = recDidEndLoop
			} else {
				// if there's no assistant_responses, that means we got no text or tool_use content blocks from API which we should assume is an error
				await this.say(
					"error",
					"Unexpected API Response: The language model did not provide any assistant messages. This may indicate an issue with the API or the model's output.",
				)
				await this.addToApiConversationHistory({
					role: "assistant",
					content: [{ type: "text", text: "Failure: I did not provide a response." }],
				})
			}

			return didEndLoop // will always be false for now
		} catch (error) {
			// this should never happen since the only thing that can throw an error is the attemptApiRequest, which is wrapped in a try catch that sends an ask where if noButtonClicked, will clear current task and destroy this instance. However to avoid unhandled promise rejection, we will end this loop which will end execution of this instance (see startTask)
			return true // needs to be true so parent loop knows to end task
		}
	}

	async loadContext(userContent: UserContent, includeFileDetails: boolean = false) {
		return await Promise.all([
			// Process userContent array, which contains various block types:
			// TextBlockParam, ImageBlockParam, ToolUseBlockParam, and ToolResultBlockParam.
			// We need to apply parseMentions() to:
			// 1. All TextBlockParam's text (first user message with task)
			// 2. ToolResultBlockParam's content/context text arrays if it contains "<feedback>" (see formatToolDeniedFeedback, attemptCompletion, executeCommand, and consecutiveMistakeCount >= 3) or "<answer>" (see askFollowupQuestion), we place all user generated content in these tags so they can effectively be used as markers for when we should parse mentions)
			Promise.all(
				userContent.map(async (block) => {
					const shouldProcessMentions = (text: string) =>
						text.includes("<task>") || text.includes("<feedback>")

					if (block.type === "text") {
						if (shouldProcessMentions(block.text)) {
							return {
								...block,
								text: await parseMentions(block.text, this.cwd, this.urlContentFetcher),
							}
						}
						return block
					} else if (block.type === "tool_result") {
						if (typeof block.content === "string") {
							if (shouldProcessMentions(block.content)) {
								return {
									...block,
									content: await parseMentions(block.content, this.cwd, this.urlContentFetcher),
								}
							}
							return block
						} else if (Array.isArray(block.content)) {
							const parsedContent = await Promise.all(
								block.content.map(async (contentBlock) => {
									if (contentBlock.type === "text" && shouldProcessMentions(contentBlock.text)) {
										return {
											...contentBlock,
											text: await parseMentions(
												contentBlock.text,
												this.cwd,
												this.urlContentFetcher,
											),
										}
									}
									return contentBlock
								}),
							)
							return {
								...block,
								content: parsedContent,
							}
						}
						return block
					}
					return block
				}),
			),
			this.getEnvironmentDetails(includeFileDetails),
		])
	}

	async getEnvironmentDetails(includeFileDetails: boolean = false) {
		let details = ""

		const { terminalOutputLineLimit, maxWorkspaceFiles } = (await this.providerRef.deref()?.getState()) ?? {}

		// It could be useful for cline to know if the user went from one or no file to another between messages, so we always include this context
		details += "\n\n# VSCode Visible Files"
		const visibleFilePaths = vscode.window.visibleTextEditors
			?.map((editor) => editor.document?.uri?.fsPath)
			.filter(Boolean)
			.map((absolutePath) => path.relative(this.cwd, absolutePath))
			.slice(0, maxWorkspaceFiles ?? 200)

		// Filter paths through rooIgnoreController
		const allowedVisibleFiles = this.rooIgnoreController
			? this.rooIgnoreController.filterPaths(visibleFilePaths)
			: visibleFilePaths.map((p) => p.toPosix()).join("\n")

		if (allowedVisibleFiles) {
			details += `\n${allowedVisibleFiles}`
		} else {
			details += "\n(No visible files)"
		}

		details += "\n\n# VSCode Open Tabs"
		const { maxOpenTabsContext } = (await this.providerRef.deref()?.getState()) ?? {}
		const maxTabs = maxOpenTabsContext ?? 20
		const openTabPaths = vscode.window.tabGroups.all
			.flatMap((group) => group.tabs)
			.map((tab) => (tab.input as vscode.TabInputText)?.uri?.fsPath)
			.filter(Boolean)
			.map((absolutePath) => path.relative(this.cwd, absolutePath).toPosix())
			.slice(0, maxTabs)

		// Filter paths through rooIgnoreController
		const allowedOpenTabs = this.rooIgnoreController
			? this.rooIgnoreController.filterPaths(openTabPaths)
			: openTabPaths.map((p) => p.toPosix()).join("\n")

		if (allowedOpenTabs) {
			details += `\n${allowedOpenTabs}`
		} else {
			details += "\n(No open tabs)"
		}

		// Get task-specific and background terminals
		const busyTerminals = [
			...TerminalRegistry.getTerminals(true, this.taskId),
			...TerminalRegistry.getBackgroundTerminals(true),
		]
		const inactiveTerminals = [
			...TerminalRegistry.getTerminals(false, this.taskId),
			...TerminalRegistry.getBackgroundTerminals(false),
		]

		if (busyTerminals.length > 0 && this.didEditFile) {
			await delay(300) // delay after saving file to let terminals catch up
		}

		if (busyTerminals.length > 0) {
			// wait for terminals to cool down
			await pWaitFor(() => busyTerminals.every((t) => !TerminalRegistry.isProcessHot(t.id)), {
				interval: 100,
				timeout: 15_000,
			}).catch(() => {})
		}

		// we want to get diagnostics AFTER terminal cools down for a few reasons: terminal could be scaffolding a project, dev servers (compilers like webpack) will first re-compile and then send diagnostics, etc
		/*
		let diagnosticsDetails = ""
		const diagnostics = await this.diagnosticsMonitor.getCurrentDiagnostics(this.didEditFile || terminalWasBusy) // if cline ran a command (ie npm install) or edited the workspace then wait a bit for updated diagnostics
		for (const [uri, fileDiagnostics] of diagnostics) {
			const problems = fileDiagnostics.filter((d) => d.severity === vscode.DiagnosticSeverity.Error)
			if (problems.length > 0) {
				diagnosticsDetails += `\n## ${path.relative(this.cwd, uri.fsPath)}`
				for (const diagnostic of problems) {
					// let severity = diagnostic.severity === vscode.DiagnosticSeverity.Error ? "Error" : "Warning"
					const line = diagnostic.range.start.line + 1 // VSCode lines are 0-indexed
					const source = diagnostic.source ? `[${diagnostic.source}] ` : ""
					diagnosticsDetails += `\n- ${source}Line ${line}: ${diagnostic.message}`
				}
			}
		}
		*/
		this.didEditFile = false // reset, this lets us know when to wait for saved files to update terminals

		// waiting for updated diagnostics lets terminal output be the most up-to-date possible
		let terminalDetails = ""
		if (busyTerminals.length > 0) {
			// terminals are cool, let's retrieve their output
			terminalDetails += "\n\n# Actively Running Terminals"
			for (const busyTerminal of busyTerminals) {
				terminalDetails += `\n## Original command: \`${busyTerminal.getLastCommand()}\``
				let newOutput = TerminalRegistry.getUnretrievedOutput(busyTerminal.id)
				if (newOutput) {
					newOutput = Terminal.compressTerminalOutput(newOutput, terminalOutputLineLimit)
					terminalDetails += `\n### New Output\n${newOutput}`
				} else {
					// details += `\n(Still running, no new output)` // don't want to show this right after running the command
				}
			}
		}

		// First check if any inactive terminals in this task have completed processes with output
		const terminalsWithOutput = inactiveTerminals.filter((terminal) => {
			const completedProcesses = terminal.getProcessesWithOutput()
			return completedProcesses.length > 0
		})

		// Only add the header if there are terminals with output
		if (terminalsWithOutput.length > 0) {
			terminalDetails += "\n\n# Inactive Terminals with Completed Process Output"

			// Process each terminal with output
			for (const inactiveTerminal of terminalsWithOutput) {
				let terminalOutputs: string[] = []

				// Get output from completed processes queue
				const completedProcesses = inactiveTerminal.getProcessesWithOutput()
				for (const process of completedProcesses) {
					let output = process.getUnretrievedOutput()
					if (output) {
						output = Terminal.compressTerminalOutput(output, terminalOutputLineLimit)
						terminalOutputs.push(`Command: \`${process.command}\`\n${output}`)
					}
				}

				// Clean the queue after retrieving output
				inactiveTerminal.cleanCompletedProcessQueue()

				// Add this terminal's outputs to the details
				if (terminalOutputs.length > 0) {
					terminalDetails += `\n## Terminal ${inactiveTerminal.id}`
					terminalOutputs.forEach((output, index) => {
						terminalDetails += `\n### New Output\n${output}`
					})
				}
			}
		}

		// details += "\n\n# VSCode Workspace Errors"
		// if (diagnosticsDetails) {
		// 	details += diagnosticsDetails
		// } else {
		// 	details += "\n(No errors detected)"
		// }

		if (terminalDetails) {
			details += terminalDetails
		}

		// Add current time information with timezone
		const now = new Date()
		const formatter = new Intl.DateTimeFormat(undefined, {
			year: "numeric",
			month: "numeric",
			day: "numeric",
			hour: "numeric",
			minute: "numeric",
			second: "numeric",
			hour12: true,
		})
		const timeZone = formatter.resolvedOptions().timeZone
		const timeZoneOffset = -now.getTimezoneOffset() / 60 // Convert to hours and invert sign to match conventional notation
		const timeZoneOffsetHours = Math.floor(Math.abs(timeZoneOffset))
		const timeZoneOffsetMinutes = Math.abs(Math.round((Math.abs(timeZoneOffset) - timeZoneOffsetHours) * 60))
		const timeZoneOffsetStr = `${timeZoneOffset >= 0 ? "+" : "-"}${timeZoneOffsetHours}:${timeZoneOffsetMinutes.toString().padStart(2, "0")}`
		details += `\n\n# Current Time\n${formatter.format(now)} (${timeZone}, UTC${timeZoneOffsetStr})`

		// Add context tokens information
		const { contextTokens, totalCost } = getApiMetrics(this.clineMessages)
		const modelInfo = this.api.getModel().info
		const contextWindow = modelInfo.contextWindow
		const contextPercentage =
			contextTokens && contextWindow ? Math.round((contextTokens / contextWindow) * 100) : undefined
		details += `\n\n# Current Context Size (Tokens)\n${contextTokens ? `${contextTokens.toLocaleString()} (${contextPercentage}%)` : "(Not available)"}`
		details += `\n\n# Current Cost\n${totalCost !== null ? `$${totalCost.toFixed(2)}` : "(Not available)"}`
		// Add current mode and any mode-specific warnings
		const {
			mode,
			customModes,
			customModePrompts,
			experiments = {} as Record<ExperimentId, boolean>,
			customInstructions: globalCustomInstructions,
			language,
		} = (await this.providerRef.deref()?.getState()) ?? {}
		const currentMode = mode ?? defaultModeSlug
		const modeDetails = await getFullModeDetails(currentMode, customModes, customModePrompts, {
			cwd: this.cwd,
			globalCustomInstructions,
			language: language ?? formatLanguage(vscode.env.language),
		})
		details += `\n\n# Current Mode\n`
		details += `<slug>${currentMode}</slug>\n`
		details += `<name>${modeDetails.name}</name>\n`
		if (Experiments.isEnabled(experiments ?? {}, EXPERIMENT_IDS.POWER_STEERING)) {
			details += `<role>${modeDetails.roleDefinition}</role>\n`
			if (modeDetails.customInstructions) {
				details += `<custom_instructions>${modeDetails.customInstructions}</custom_instructions>\n`
			}
		}

		// Add warning if not in code mode
		if (
			!isToolAllowedForMode("write_to_file", currentMode, customModes ?? [], {
				apply_diff: this.diffEnabled,
			}) &&
			!isToolAllowedForMode("apply_diff", currentMode, customModes ?? [], { apply_diff: this.diffEnabled })
		) {
			const currentModeName = getModeBySlug(currentMode, customModes)?.name ?? currentMode
			const defaultModeName = getModeBySlug(defaultModeSlug, customModes)?.name ?? defaultModeSlug
			details += `\n\nNOTE: You are currently in '${currentModeName}' mode, which does not allow write operations. To write files, the user will need to switch to a mode that supports file writing, such as '${defaultModeName}' mode.`
		}

		if (includeFileDetails) {
			details += `\n\n# Current Working Directory (${this.cwd.toPosix()}) Files\n`
			const isDesktop = arePathsEqual(this.cwd, path.join(os.homedir(), "Desktop"))
			if (isDesktop) {
				// don't want to immediately access desktop since it would show permission popup
				details += "(Desktop files not shown automatically. Use list_files to explore if needed.)"
			} else {
				const maxFiles = maxWorkspaceFiles ?? 200
				const [files, didHitLimit] = await listFiles(this.cwd, true, maxFiles)
				const { showRooIgnoredFiles } = (await this.providerRef.deref()?.getState()) ?? {}
				const result = formatResponse.formatFilesList(
					this.cwd,
					files,
					didHitLimit,
					this.rooIgnoreController,
					showRooIgnoredFiles,
				)
				details += result
			}
		}

		return `<environment_details>\n${details.trim()}\n</environment_details>`
	}

	// Checkpoints

	private getCheckpointService() {
		if (!this.enableCheckpoints) {
			return undefined
		}

		if (this.checkpointService) {
			return this.checkpointService
		}

		const log = (message: string) => {
			console.log(message)

			try {
				this.providerRef.deref()?.log(message)
			} catch (err) {
				// NO-OP
			}
		}

		try {
			const workspaceDir = getWorkspacePath()

			if (!workspaceDir) {
				log("[Cline#initializeCheckpoints] workspace folder not found, disabling checkpoints")
				this.enableCheckpoints = false
				return undefined
			}

			const globalStorageDir = this.providerRef.deref()?.context.globalStorageUri.fsPath

			if (!globalStorageDir) {
				log("[Cline#initializeCheckpoints] globalStorageDir not found, disabling checkpoints")
				this.enableCheckpoints = false
				return undefined
			}

			const options: CheckpointServiceOptions = {
				taskId: this.taskId,
				workspaceDir,
				shadowDir: globalStorageDir,
				log,
			}

			// Only `task` is supported at the moment until we figure out how
			// to fully isolate the `workspace` variant.
			// const service =
			// 	this.checkpointStorage === "task"
			// 		? RepoPerTaskCheckpointService.create(options)
			// 		: RepoPerWorkspaceCheckpointService.create(options)

			const service = RepoPerTaskCheckpointService.create(options)

			service.on("initialize", () => {
				try {
					const isCheckpointNeeded =
						typeof this.clineMessages.find(({ say }) => say === "checkpoint_saved") === "undefined"

					this.checkpointService = service

					if (isCheckpointNeeded) {
						log("[Cline#initializeCheckpoints] no checkpoints found, saving initial checkpoint")
						this.checkpointSave()
					}
				} catch (err) {
					log("[Cline#initializeCheckpoints] caught error in on('initialize'), disabling checkpoints")
					this.enableCheckpoints = false
				}
			})

			service.on("checkpoint", ({ isFirst, fromHash: from, toHash: to }) => {
				try {
					this.providerRef.deref()?.postMessageToWebview({ type: "currentCheckpointUpdated", text: to })

					this.say("checkpoint_saved", to, undefined, undefined, { isFirst, from, to }).catch((err) => {
						log("[Cline#initializeCheckpoints] caught unexpected error in say('checkpoint_saved')")
						console.error(err)
					})
				} catch (err) {
					log(
						"[Cline#initializeCheckpoints] caught unexpected error in on('checkpoint'), disabling checkpoints",
					)
					console.error(err)
					this.enableCheckpoints = false
				}
			})

			service.initShadowGit().catch((err) => {
				log("[Cline#initializeCheckpoints] caught unexpected error in initShadowGit, disabling checkpoints")
				console.error(err)
				this.enableCheckpoints = false
			})

			return service
		} catch (err) {
			log("[Cline#initializeCheckpoints] caught unexpected error, disabling checkpoints")
			this.enableCheckpoints = false
			return undefined
		}
	}

	private async getInitializedCheckpointService({
		interval = 250,
		timeout = 15_000,
	}: { interval?: number; timeout?: number } = {}) {
		const service = this.getCheckpointService()

		if (!service || service.isInitialized) {
			return service
		}

		try {
			await pWaitFor(
				() => {
					console.log("[Cline#getCheckpointService] waiting for service to initialize")
					return service.isInitialized
				},
				{ interval, timeout },
			)
			return service
		} catch (err) {
			return undefined
		}
	}

	public async checkpointDiff({
		ts,
		previousCommitHash,
		commitHash,
		mode,
	}: {
		ts: number
		previousCommitHash?: string
		commitHash: string
		mode: "full" | "checkpoint"
	}) {
		const service = await this.getInitializedCheckpointService()

		if (!service) {
			return
		}

		telemetryService.captureCheckpointDiffed(this.taskId)

		if (!previousCommitHash && mode === "checkpoint") {
			const previousCheckpoint = this.clineMessages
				.filter(({ say }) => say === "checkpoint_saved")
				.sort((a, b) => b.ts - a.ts)
				.find((message) => message.ts < ts)

			previousCommitHash = previousCheckpoint?.text
		}

		try {
			const changes = await service.getDiff({ from: previousCommitHash, to: commitHash })

			if (!changes?.length) {
				vscode.window.showInformationMessage("No changes found.")
				return
			}

			await vscode.commands.executeCommand(
				"vscode.changes",
				mode === "full" ? "Changes since task started" : "Changes since previous checkpoint",
				changes.map((change) => [
					vscode.Uri.file(change.paths.absolute),
					vscode.Uri.parse(`${DIFF_VIEW_URI_SCHEME}:${change.paths.relative}`).with({
						query: Buffer.from(change.content.before ?? "").toString("base64"),
					}),
					vscode.Uri.parse(`${DIFF_VIEW_URI_SCHEME}:${change.paths.relative}`).with({
						query: Buffer.from(change.content.after ?? "").toString("base64"),
					}),
				]),
			)
		} catch (err) {
			this.providerRef.deref()?.log("[checkpointDiff] disabling checkpoints for this task")
			this.enableCheckpoints = false
		}
	}

	public checkpointSave() {
		const service = this.getCheckpointService()

		if (!service) {
			return
		}

		if (!service.isInitialized) {
			this.providerRef
				.deref()
				?.log("[checkpointSave] checkpoints didn't initialize in time, disabling checkpoints for this task")
			this.enableCheckpoints = false
			return
		}

		telemetryService.captureCheckpointCreated(this.taskId)

		// Start the checkpoint process in the background.
		service.saveCheckpoint(`Task: ${this.taskId}, Time: ${Date.now()}`).catch((err) => {
			console.error("[Cline#checkpointSave] caught unexpected error, disabling checkpoints", err)
			this.enableCheckpoints = false
		})
	}

	public async checkpointRestore({
		ts,
		commitHash,
		mode,
	}: {
		ts: number
		commitHash: string
		mode: "preview" | "restore"
	}) {
		const service = await this.getInitializedCheckpointService()

		if (!service) {
			return
		}

		const index = this.clineMessages.findIndex((m) => m.ts === ts)

		if (index === -1) {
			return
		}

		try {
			await service.restoreCheckpoint(commitHash)

			telemetryService.captureCheckpointRestored(this.taskId)

			await this.providerRef.deref()?.postMessageToWebview({ type: "currentCheckpointUpdated", text: commitHash })

			if (mode === "restore") {
				await this.overwriteApiConversationHistory(
					this.apiConversationHistory.filter((m) => !m.ts || m.ts < ts),
				)

				const deletedMessages = this.clineMessages.slice(index + 1)

				const { totalTokensIn, totalTokensOut, totalCacheWrites, totalCacheReads, totalCost } = getApiMetrics(
					combineApiRequests(combineCommandSequences(deletedMessages)),
				)

				await this.overwriteClineMessages(this.clineMessages.slice(0, index + 1))

				// TODO: Verify that this is working as expected.
				await this.say(
					"api_req_deleted",
					JSON.stringify({
						tokensIn: totalTokensIn,
						tokensOut: totalTokensOut,
						cacheWrites: totalCacheWrites,
						cacheReads: totalCacheReads,
						cost: totalCost,
					} satisfies ClineApiReqInfo),
				)
			}

			// The task is already cancelled by the provider beforehand, but we
			// need to re-init to get the updated messages.
			//
			// This was take from Cline's implementation of the checkpoints
			// feature. The cline instance will hang if we don't cancel twice,
			// so this is currently necessary, but it seems like a complicated
			// and hacky solution to a problem that I don't fully understand.
			// I'd like to revisit this in the future and try to improve the
			// task flow and the communication between the webview and the
			// Cline instance.
			this.providerRef.deref()?.cancelTask()
		} catch (err) {
			this.providerRef.deref()?.log("[checkpointRestore] disabling checkpoints for this task")
			this.enableCheckpoints = false
		}
	}
}

function escapeRegExp(string: string): string {
	return string.replace(/[.*+?^${}()|[\]\\]/g, "\\$&")
}<|MERGE_RESOLUTION|>--- conflicted
+++ resolved
@@ -3204,10 +3204,6 @@
 
 										telemetryService.captureTaskCompleted(this.taskId)
 										this.emit("taskCompleted", this.taskId, this.getTokenUsage())
-<<<<<<< HEAD
-										console.log("TASK COMPLETED | event emitted")
-=======
->>>>>>> 0fd0800b
 
 										await this.ask(
 											"command",
@@ -3244,10 +3240,6 @@
 										await this.say("completion_result", result, undefined, false)
 										telemetryService.captureTaskCompleted(this.taskId)
 										this.emit("taskCompleted", this.taskId, this.getTokenUsage())
-<<<<<<< HEAD
-										console.log("TASK COMPLETED | event emitted")
-=======
->>>>>>> 0fd0800b
 									}
 
 									// Complete command message.
@@ -3271,10 +3263,6 @@
 									await this.say("completion_result", result, undefined, false)
 									telemetryService.captureTaskCompleted(this.taskId)
 									this.emit("taskCompleted", this.taskId, this.getTokenUsage())
-<<<<<<< HEAD
-									console.log("TASK COMPLETED | event emitted")
-=======
->>>>>>> 0fd0800b
 								}
 
 								if (this.parentTask) {
