import { EventEmitter } from "events"
import * as vscode from "vscode"

import { ClineProvider } from "../core/webview/ClineProvider"
import { openClineInNewTab } from "../activate/registerCommands"

import { RooCodeSettings, RooCodeEvents, RooCodeEventName, ClineMessage } from "../schemas"
import { IpcOrigin, IpcMessageType, TaskCommandName, TaskEvent } from "../schemas/ipc"
import { RooCodeAPI } from "./interface"
import { IpcServer } from "./ipc"
import { outputChannelLog } from "./log"

export class API extends EventEmitter<RooCodeEvents> implements RooCodeAPI {
	private readonly outputChannel: vscode.OutputChannel
	private readonly sidebarProvider: ClineProvider
	private tabProvider?: ClineProvider
	private readonly context: vscode.ExtensionContext
	private readonly ipc?: IpcServer
	private readonly taskMap = new Map<string, ClineProvider>()
<<<<<<< HEAD

	constructor(outputChannel: vscode.OutputChannel, provider: ClineProvider, socketPath?: string) {
=======
	private readonly log: (...args: unknown[]) => void

	constructor(
		outputChannel: vscode.OutputChannel,
		provider: ClineProvider,
		socketPath?: string,
		enableLogging = false,
	) {
>>>>>>> a73fce90
		super()

		this.outputChannel = outputChannel
		this.sidebarProvider = provider
		this.context = provider.context

<<<<<<< HEAD
		this.registerListeners(this.sidebarProvider)

		if (socketPath) {
			const ipc = (this.ipc = new IpcServer(socketPath, (...args: unknown[]) =>
				outputChannelLog(this.outputChannel, ...args),
			))
=======
		this.log = enableLogging
			? (...args: unknown[]) => {
					outputChannelLog(this.outputChannel, ...args)
					console.log(args)
				}
			: () => {}

		this.registerListeners(this.sidebarProvider)

		if (socketPath) {
			const ipc = (this.ipc = new IpcServer(socketPath, this.log))
>>>>>>> a73fce90

			ipc.listen()
			this.log(`[API] ipc server started: socketPath=${socketPath}, pid=${process.pid}, ppid=${process.ppid}`)

			ipc.on(IpcMessageType.TaskCommand, async (_clientId, { commandName, data }) => {
				switch (commandName) {
					case TaskCommandName.StartNewTask:
						this.log(`[API] StartNewTask -> ${data.text}, ${JSON.stringify(data.configuration)}`)
						await this.startNewTask(data)
						break
					case TaskCommandName.CancelTask:
						this.log(`[API] CancelTask -> ${data}`)
						await this.cancelTask(data)
						break
					case TaskCommandName.CloseTask:
						this.log(`[API] CloseTask -> ${data}`)
						await vscode.commands.executeCommand("workbench.action.files.saveFiles")
						await vscode.commands.executeCommand("workbench.action.closeWindow")
						break
				}
			})
		}
	}
<<<<<<< HEAD

	public override emit<K extends keyof RooCodeEvents>(
		eventName: K,
		...args: K extends keyof RooCodeEvents ? RooCodeEvents[K] : never
	) {
		const data = { eventName: eventName as RooCodeEventName, payload: args } as TaskEvent
		this.ipc?.broadcast({ type: IpcMessageType.TaskEvent, origin: IpcOrigin.Server, data })
		return super.emit(eventName, ...args)
	}

=======

	public override emit<K extends keyof RooCodeEvents>(
		eventName: K,
		...args: K extends keyof RooCodeEvents ? RooCodeEvents[K] : never
	) {
		const data = { eventName: eventName as RooCodeEventName, payload: args } as TaskEvent
		this.ipc?.broadcast({ type: IpcMessageType.TaskEvent, origin: IpcOrigin.Server, data })
		return super.emit(eventName, ...args)
	}

>>>>>>> a73fce90
	public async startNewTask({
		configuration,
		text,
		images,
		newTab,
	}: {
		configuration: RooCodeSettings
		text?: string
		images?: string[]
		newTab?: boolean
	}) {
		let provider: ClineProvider

		if (newTab) {
			await vscode.commands.executeCommand("workbench.action.closeAllEditors")

			if (!this.tabProvider) {
				this.tabProvider = await openClineInNewTab({ context: this.context, outputChannel: this.outputChannel })
				this.registerListeners(this.tabProvider)
			}

			provider = this.tabProvider
		} else {
			provider = this.sidebarProvider
		}
<<<<<<< HEAD

		if (configuration) {
			await provider.setValues(configuration)

			if (configuration.allowedCommands) {
				await vscode.workspace
					.getConfiguration("roo-cline")
					.update("allowedCommands", configuration.allowedCommands, vscode.ConfigurationTarget.Global)
			}
		}

=======

		if (configuration) {
			await provider.setValues(configuration)

			if (configuration.allowedCommands) {
				await vscode.workspace
					.getConfiguration("roo-cline")
					.update("allowedCommands", configuration.allowedCommands, vscode.ConfigurationTarget.Global)
			}
		}

>>>>>>> a73fce90
		await provider.removeClineFromStack()
		await provider.postStateToWebview()
		await provider.postMessageToWebview({ type: "action", action: "chatButtonClicked" })
		await provider.postMessageToWebview({ type: "invoke", invoke: "newChat", text, images })

		const { taskId } = await provider.initClineWithTask(text, images)
		return taskId
	}

	public getCurrentTaskStack() {
		return this.sidebarProvider.getCurrentTaskStack()
	}

	public async clearCurrentTask(lastMessage?: string) {
		await this.sidebarProvider.finishSubTask(lastMessage)
		await this.sidebarProvider.postStateToWebview()
	}

	public async cancelCurrentTask() {
		await this.sidebarProvider.cancelTask()
	}

	public async cancelTask(taskId: string) {
		const provider = this.taskMap.get(taskId)

		if (provider) {
			await provider.cancelTask()
			this.taskMap.delete(taskId)
		}
	}

	public async sendMessage(text?: string, images?: string[]) {
		await this.sidebarProvider.postMessageToWebview({ type: "invoke", invoke: "sendMessage", text, images })
	}

	public async pressPrimaryButton() {
		await this.sidebarProvider.postMessageToWebview({ type: "invoke", invoke: "primaryButtonClick" })
	}

	public async pressSecondaryButton() {
		await this.sidebarProvider.postMessageToWebview({ type: "invoke", invoke: "secondaryButtonClick" })
	}

	public getConfiguration() {
		return this.sidebarProvider.getValues()
	}

	public async setConfiguration(values: RooCodeSettings) {
		await this.sidebarProvider.setValues(values)
		await this.sidebarProvider.postStateToWebview()
	}

	public isReady() {
		return this.sidebarProvider.viewLaunched
	}

<<<<<<< HEAD
	public log(message: string) {
		this.outputChannel.appendLine(message)
		console.log(`${message}\n`)
	}

	private registerListeners(provider: ClineProvider) {
		provider.on("clineCreated", (cline) => {
			cline.on("taskStarted", () => {
				this.emit(RooCodeEventName.TaskStarted, cline.taskId)
				this.taskMap.set(cline.taskId, provider)
			})

			cline.on("message", (message) => this.emit(RooCodeEventName.Message, { taskId: cline.taskId, ...message }))

			cline.on("taskTokenUsageUpdated", (_, usage) =>
				this.emit(RooCodeEventName.TaskTokenUsageUpdated, cline.taskId, usage),
			)

=======
	private registerListeners(provider: ClineProvider) {
		provider.on("clineCreated", (cline) => {
			cline.on("taskStarted", () => {
				this.emit(RooCodeEventName.TaskStarted, cline.taskId)
				this.taskMap.set(cline.taskId, provider)
			})

			cline.on("message", (message) => this.emit(RooCodeEventName.Message, { taskId: cline.taskId, ...message }))

			cline.on("taskTokenUsageUpdated", (_, usage) =>
				this.emit(RooCodeEventName.TaskTokenUsageUpdated, cline.taskId, usage),
			)

>>>>>>> a73fce90
			cline.on("taskAskResponded", () => this.emit(RooCodeEventName.TaskAskResponded, cline.taskId))

			cline.on("taskAborted", () => {
				this.emit(RooCodeEventName.TaskAborted, cline.taskId)
				this.taskMap.delete(cline.taskId)
			})

			cline.on("taskCompleted", (_, usage) => {
				this.emit(RooCodeEventName.TaskCompleted, cline.taskId, usage)
				this.taskMap.delete(cline.taskId)
			})

			cline.on("taskSpawned", (childTaskId) => this.emit(RooCodeEventName.TaskSpawned, cline.taskId, childTaskId))
			cline.on("taskPaused", () => this.emit(RooCodeEventName.TaskPaused, cline.taskId))
			cline.on("taskUnpaused", () => this.emit(RooCodeEventName.TaskUnpaused, cline.taskId))

			this.emit(RooCodeEventName.TaskCreated, cline.taskId)
		})
	}
}<|MERGE_RESOLUTION|>--- conflicted
+++ resolved
@@ -17,10 +17,6 @@
 	private readonly context: vscode.ExtensionContext
 	private readonly ipc?: IpcServer
 	private readonly taskMap = new Map<string, ClineProvider>()
-<<<<<<< HEAD
-
-	constructor(outputChannel: vscode.OutputChannel, provider: ClineProvider, socketPath?: string) {
-=======
 	private readonly log: (...args: unknown[]) => void
 
 	constructor(
@@ -29,21 +25,12 @@
 		socketPath?: string,
 		enableLogging = false,
 	) {
->>>>>>> a73fce90
 		super()
 
 		this.outputChannel = outputChannel
 		this.sidebarProvider = provider
 		this.context = provider.context
 
-<<<<<<< HEAD
-		this.registerListeners(this.sidebarProvider)
-
-		if (socketPath) {
-			const ipc = (this.ipc = new IpcServer(socketPath, (...args: unknown[]) =>
-				outputChannelLog(this.outputChannel, ...args),
-			))
-=======
 		this.log = enableLogging
 			? (...args: unknown[]) => {
 					outputChannelLog(this.outputChannel, ...args)
@@ -55,7 +42,6 @@
 
 		if (socketPath) {
 			const ipc = (this.ipc = new IpcServer(socketPath, this.log))
->>>>>>> a73fce90
 
 			ipc.listen()
 			this.log(`[API] ipc server started: socketPath=${socketPath}, pid=${process.pid}, ppid=${process.ppid}`)
@@ -79,7 +65,6 @@
 			})
 		}
 	}
-<<<<<<< HEAD
 
 	public override emit<K extends keyof RooCodeEvents>(
 		eventName: K,
@@ -90,18 +75,6 @@
 		return super.emit(eventName, ...args)
 	}
 
-=======
-
-	public override emit<K extends keyof RooCodeEvents>(
-		eventName: K,
-		...args: K extends keyof RooCodeEvents ? RooCodeEvents[K] : never
-	) {
-		const data = { eventName: eventName as RooCodeEventName, payload: args } as TaskEvent
-		this.ipc?.broadcast({ type: IpcMessageType.TaskEvent, origin: IpcOrigin.Server, data })
-		return super.emit(eventName, ...args)
-	}
-
->>>>>>> a73fce90
 	public async startNewTask({
 		configuration,
 		text,
@@ -127,7 +100,6 @@
 		} else {
 			provider = this.sidebarProvider
 		}
-<<<<<<< HEAD
 
 		if (configuration) {
 			await provider.setValues(configuration)
@@ -139,19 +111,6 @@
 			}
 		}
 
-=======
-
-		if (configuration) {
-			await provider.setValues(configuration)
-
-			if (configuration.allowedCommands) {
-				await vscode.workspace
-					.getConfiguration("roo-cline")
-					.update("allowedCommands", configuration.allowedCommands, vscode.ConfigurationTarget.Global)
-			}
-		}
-
->>>>>>> a73fce90
 		await provider.removeClineFromStack()
 		await provider.postStateToWebview()
 		await provider.postMessageToWebview({ type: "action", action: "chatButtonClicked" })
@@ -206,12 +165,6 @@
 
 	public isReady() {
 		return this.sidebarProvider.viewLaunched
-	}
-
-<<<<<<< HEAD
-	public log(message: string) {
-		this.outputChannel.appendLine(message)
-		console.log(`${message}\n`)
 	}
 
 	private registerListeners(provider: ClineProvider) {
@@ -227,21 +180,6 @@
 				this.emit(RooCodeEventName.TaskTokenUsageUpdated, cline.taskId, usage),
 			)
 
-=======
-	private registerListeners(provider: ClineProvider) {
-		provider.on("clineCreated", (cline) => {
-			cline.on("taskStarted", () => {
-				this.emit(RooCodeEventName.TaskStarted, cline.taskId)
-				this.taskMap.set(cline.taskId, provider)
-			})
-
-			cline.on("message", (message) => this.emit(RooCodeEventName.Message, { taskId: cline.taskId, ...message }))
-
-			cline.on("taskTokenUsageUpdated", (_, usage) =>
-				this.emit(RooCodeEventName.TaskTokenUsageUpdated, cline.taskId, usage),
-			)
-
->>>>>>> a73fce90
 			cline.on("taskAskResponded", () => this.emit(RooCodeEventName.TaskAskResponded, cline.taskId))
 
 			cline.on("taskAborted", () => {
