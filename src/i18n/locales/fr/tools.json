{
	"readFile": {
		"linesRange": " (lignes {{start}}-{{end}})",
		"definitionsOnly": " (définitions uniquement)",
		"maxLines": " (max {{max}} lignes)",
<<<<<<< HEAD
		"showingOnlyLines": "Affichage de seulement {{shown}} sur {{total}} lignes totales. Utilise line_range si tu as besoin de lire plus de lignes",
		"contextLimitInstructions": "Pour lire des sections spécifiques de ce fichier, utilise le format suivant :\n<read_file>\n<args>\n  <file>\n    <path>{{path}}</path>\n    <line_range>début-fin</line_range>\n  </file>\n</args>\n</read_file>\n\nPar exemple, pour lire les lignes 2001-3000 :\n<read_file>\n<args>\n  <file>\n    <path>{{path}}</path>\n    <line_range>2001-3000</line_range>\n  </file>\n</args>\n</read_file>"
=======
		"imageTooLarge": "Le fichier image est trop volumineux ({{size}} MB). La taille maximale autorisée est {{max}} MB.",
		"imageWithSize": "Fichier image ({{size}} Ko)"
>>>>>>> 6331944e
	},
	"toolRepetitionLimitReached": "Roo semble être bloqué dans une boucle, tentant la même action ({{toolName}}) de façon répétée. Cela pourrait indiquer un problème avec sa stratégie actuelle. Envisage de reformuler la tâche, de fournir des instructions plus spécifiques ou de le guider vers une approche différente.",
	"codebaseSearch": {
		"approval": "Recherche de '{{query}}' dans la base de code..."
	},
	"newTask": {
		"errors": {
			"policy_restriction": "Impossible de créer une nouvelle tâche en raison de restrictions de politique."
		}
	}
}<|MERGE_RESOLUTION|>--- conflicted
+++ resolved
@@ -3,13 +3,10 @@
 		"linesRange": " (lignes {{start}}-{{end}})",
 		"definitionsOnly": " (définitions uniquement)",
 		"maxLines": " (max {{max}} lignes)",
-<<<<<<< HEAD
 		"showingOnlyLines": "Affichage de seulement {{shown}} sur {{total}} lignes totales. Utilise line_range si tu as besoin de lire plus de lignes",
-		"contextLimitInstructions": "Pour lire des sections spécifiques de ce fichier, utilise le format suivant :\n<read_file>\n<args>\n  <file>\n    <path>{{path}}</path>\n    <line_range>début-fin</line_range>\n  </file>\n</args>\n</read_file>\n\nPar exemple, pour lire les lignes 2001-3000 :\n<read_file>\n<args>\n  <file>\n    <path>{{path}}</path>\n    <line_range>2001-3000</line_range>\n  </file>\n</args>\n</read_file>"
-=======
+		"contextLimitInstructions": "Pour lire des sections spécifiques de ce fichier, utilise le format suivant :\n<read_file>\n<args>\n  <file>\n    <path>{{path}}</path>\n    <line_range>début-fin</line_range>\n  </file>\n</args>\n</read_file>\n\nPar exemple, pour lire les lignes 2001-3000 :\n<read_file>\n<args>\n  <file>\n    <path>{{path}}</path>\n    <line_range>2001-3000</line_range>\n  </file>\n</args>\n</read_file>",
 		"imageTooLarge": "Le fichier image est trop volumineux ({{size}} MB). La taille maximale autorisée est {{max}} MB.",
 		"imageWithSize": "Fichier image ({{size}} Ko)"
->>>>>>> 6331944e
 	},
 	"toolRepetitionLimitReached": "Roo semble être bloqué dans une boucle, tentant la même action ({{toolName}}) de façon répétée. Cela pourrait indiquer un problème avec sa stratégie actuelle. Envisage de reformuler la tâche, de fournir des instructions plus spécifiques ou de le guider vers une approche différente.",
 	"codebaseSearch": {
