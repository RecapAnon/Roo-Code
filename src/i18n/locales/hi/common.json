--- conflicted
+++ resolved
@@ -64,12 +64,9 @@
 		"mcp_server_connected": "{{serverName}} MCP सर्वर कनेक्टेड",
 		"mcp_server_deleted": "MCP सर्वर हटाया गया: {{serverName}}",
 		"mcp_server_not_found": "सर्वर \"{{serverName}}\" कॉन्फ़िगरेशन में नहीं मिला",
-<<<<<<< HEAD
-		"settings_imported": "सेटिंग्स सफलतापूर्वक आयात की गईं।"
-=======
+		"settings_imported": "सेटिंग्स सफलतापूर्वक आयात की गईं।",
 		"custom_storage_path_set": "कस्टम स्टोरेज पाथ सेट किया गया: {{path}}",
 		"default_storage_path": "डिफ़ॉल्ट स्टोरेज पाथ का उपयोग पुनः शुरू किया गया"
->>>>>>> 0fd0800b
 	},
 	"answers": {
 		"yes": "हां",
