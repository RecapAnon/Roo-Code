--- conflicted
+++ resolved
@@ -19,11 +19,8 @@
 import { getOllamaModels } from "./ollama"
 import { getLMStudioModels } from "./lmstudio"
 import { getIOIntelligenceModels } from "./io-intelligence"
-<<<<<<< HEAD
+import { getDeepInfraModels } from "./deepinfra"
 import { getWatsonxModels } from "./watsonx"
-=======
-import { getDeepInfraModels } from "./deepinfra"
->>>>>>> c837025d
 const memoryCache = new NodeCache({ stdTTL: 5 * 60, checkperiod: 5 * 60 })
 
 async function writeModels(router: RouterName, data: ModelRecord) {
@@ -90,13 +87,11 @@
 			case "io-intelligence":
 				models = await getIOIntelligenceModels(options.apiKey)
 				break
-<<<<<<< HEAD
+			case "vercel-ai-gateway":
+				models = await getVercelAiGatewayModels()
+				break
 			case "watsonx":
 				models = await getWatsonxModels(options.apiKey)
-=======
-			case "vercel-ai-gateway":
-				models = await getVercelAiGatewayModels()
->>>>>>> c837025d
 				break
 			default: {
 				// Ensures router is exhaustively checked if RouterName is a strict union
