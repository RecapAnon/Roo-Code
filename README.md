# Roo-Cline

## Roo Packaging and Installation

### Setup

<<<<<<< HEAD
- Install dependencies:
   ```bash
   npm run install:all
   ```
- Now you can either:
  1. Install the latest extension from `bin/roo-cline-<latest_version>.vsix`, skip the packaging steps below
  2. Or build the extension from source and proceed to the packaging steps below


### Packaging
1. **If** you have new changes, bump the version in `package.json`
    - Remove the old VSIX file:
    ```bash
    rm bin/roo-cline-*.vsix
    ```
2. Build the VSIX file:
   ```bash
   npm run build
   ```
3. The new VSIX file will be created in the `bin/` directory
4. Commit the new VSIX file to git:
   ```bash
   git add bin/*.vsix
   git commit -m "chore: update VSIX to version <new_version>"
   ```

### Installation
- **Option 1:** Follow these [instructions](https://www.cursor.com/how-to-install-extension) to manually drag the `.vsix` file into Cursor's Extensions panel (Cmd/Ctrl+Shift+X) and install it.

- **Option 2:** Make sure you have the Cursor CLI installed and in your PATH.
  `export PATH="$PATH:/Applications/Cursor.app/Contents/MacOS"`
- Install the plugin using the Cursor CLI:

    ```bash
    cursor --install-extension bin/roo-cline-<latest_version>.vsix
    # Ex: cursor --install-extension bin/roo-cline-2.0.1.vsix
    ```

**Note:** The VSIX file is checked into the git repository's `bin/` directory for easy distribution.

After installation, Roo Cline will appear in your Cursor's installed extensions list. You can verify this by opening Cursor's Extensions panel (Cmd/Ctrl+Shift+X) and checking under the "Installed" section.
=======
1. Bump the version in `package.json`
2. Update the version number in the `files` list in `package.json`

After installation, Roo Cline will appear in your VSCode-compatible editor's installed extensions list. You can verify this by opening your editor's Extensions panel (Cmd/Ctrl+Shift+X) and checking under the "Installed" section.
>>>>>>> 490a84e0

### Publishing

We use [changesets](https://github.com/changesets/changesets) for versioning and publishing this package. To make changes:

1. Create a PR with your changes
2. Create a new changeset by running `npm run changeset`
   - Select the appropriate kind of change - `patch` for bug fixes, `minor` for new features, or `major` for breaking changes
   - Write a clear description of your changes that will be included in the changelog
3. Get the PR approved
4. Merge it

Once your merge is successful:
- The release workflow will automatically create a new "Version Packages" PR
- This PR will:
  - Update the version based on your changeset
  - Update the CHANGELOG.md file
  - Create a git tag
- The PR will be automatically approved and merged
- A new version will be published

### Browser Actions

The browser action tool allows Cline to interact with web pages through a Puppeteer-controlled browser. This can be used in two modes:

#### Interactive Mode
- Triggered by adding the string `interactive mode` to your prompt, it also requires the string `(browserPort = 7333)`, where the port number can be modified.
- Requires a browser instance running on the specified port, ex: `/Applications/Google\ Chrome\ Canary.app/Contents/MacOS/Google\ Chrome\ Canary --remote-debugging-port=7333`
- Useful for debugging and development scenarios where you need to interact with a running browser

#### Non-Interactive Mode
- Default mode when no `interactive mode` string is present in your prompt
- Launches a new browser instance for each session
- Better suited for quick simple browser tasks, ex: testing a URL

The browser action, in both modes, supports operations like:
- Launching a browser at a specified URL
- Clicking elements at specific coordinates
- Typing text
- Scrolling the page
- Capturing screenshots and console logs
- Closing the browser

Each browser action provides feedback through screenshots and console logs, allowing for detailed interaction tracking and debugging.

---

<p align="center">
  <img src="https://media.githubusercontent.com/media/cline/cline/main/assets/docs/demo.gif" width="100%" />
</p>

<div align="center">
<table>
<tbody>
<td align="center">
<a href="https://marketplace.visualstudio.com/items?itemName=RooVeterinaryInc.roo-cline" target="_blank"><strong>Download on VS Marketplace</strong></a>
</td>
<td align="center">
<a href="https://discord.gg/cline" target="_blank"><strong>Join the Discord</strong></a>
</td>
<td align="center">
<a href="https://github.com/cline/cline/wiki" target="_blank"><strong>Docs</strong></a>
</td>
<td align="center">
<a href="https://github.com/cline/cline/discussions/categories/feature-requests?discussions_q=is%3Aopen+category%3A%22Feature+Requests%22+sort%3Atop" target="_blank"><strong>Feature Requests</strong></a>
</td>
</tbody>
</table>
</div>

Meet Cline, an AI assistant that can use your **CLI** a**N**d **E**ditor.

Thanks to [Claude 3.5 Sonnet's agentic coding capabilities](https://www-cdn.anthropic.com/fed9cc193a14b84131812372d8d5857f8f304c52/Model_Card_Claude_3_Addendum.pdf), Cline can handle complex software development tasks step-by-step. With tools that let him create & edit files, explore large projects, use the browser, and execute terminal commands (after you grant permission), he can assist you in ways that go beyond code completion or tech support. While autonomous AI scripts traditionally run in sandboxed environments, this extension provides a human-in-the-loop GUI to approve every file change and terminal command, providing a safe and accessible way to explore the potential of agentic AI.

1. Enter your task and add images to convert mockups into functional apps or fix bugs with screenshots.
2. Cline starts by analyzing your file structure & source code ASTs, running regex searches, and reading relevant files to get up to speed in existing projects. By carefully managing what information is added to context, Cline can provide valuable assistance even for large, complex projects without overwhelming the context window.
3. Once Cline has the information he needs, he can:
    - Create and edit files + monitor linter/compiler errors along the way, letting him proactively fix issues like missing imports and syntax errors on his own.
    - Execute commands directly in your terminal and monitor their output as he works, letting him e.g., react to dev server issues after editing a file.
    - For web development tasks, Cline can launch the site in a headless browser, click, type, scroll, and capture screenshots + console logs, allowing him to fix runtime errors and visual bugs.
4. When a task is completed, Cline will present the result to you with a terminal command like `open -a "Google Chrome" index.html`, which you run with a click of a button.

> [!TIP]
> Use the `CMD/CTRL + Shift + P` shortcut to open the command palette and type "Cline: Open In New Tab" to open the extension as a tab in your editor. This lets you use Cline side-by-side with your file explorer, and see how he changes your workspace more clearly.

---

<img align="right" width="340" src="https://github.com/user-attachments/assets/3cf21e04-7ce9-4d22-a7b9-ba2c595e88a4">

### Use any API and Model

Cline supports API providers like OpenRouter, Anthropic, OpenAI, Google Gemini, AWS Bedrock, Azure, and GCP Vertex. You can also configure any OpenAI compatible API, or use a local model through LM Studio/Ollama. If you're using OpenRouter, the extension fetches their latest model list, allowing you to use the newest models as soon as they're available.

The extension also keeps track of total tokens and API usage cost for the entire task loop and individual requests, keeping you informed of spend every step of the way.

<!-- Transparent pixel to create line break after floating image -->

<img width="2000" height="0" src="https://github.com/user-attachments/assets/ee14e6f7-20b8-4391-9091-8e8e25561929"><br>

<img align="left" width="370" src="https://github.com/user-attachments/assets/81be79a8-1fdb-4028-9129-5fe055e01e76">

### Run Commands in Terminal

Thanks to the new [shell integration updates in VSCode v1.93](https://code.visualstudio.com/updates/v1_93#_terminal-shell-integration-api), Cline can execute commands directly in your terminal and receive the output. This allows him to perform a wide range of tasks, from installing packages and running build scripts to deploying applications, managing databases, and executing tests, all while adapting to your dev environment & toolchain to get the job done right.

For long running processes like dev servers, use the "Proceed While Running" button to let Cline continue in the task while the command runs in the background. As Cline works he'll be notified of any new terminal output along the way, letting him react to issues that may come up, such as compile-time errors when editing files.

<!-- Transparent pixel to create line break after floating image -->

<img width="2000" height="0" src="https://github.com/user-attachments/assets/ee14e6f7-20b8-4391-9091-8e8e25561929"><br>

<img align="right" width="400" src="https://github.com/user-attachments/assets/c5977833-d9b8-491e-90f9-05f9cd38c588">

### Create and Edit Files

Cline can create and edit files directly in your editor, presenting you a diff view of the changes. You can edit or revert Cline's changes directly in the diff view editor, or provide feedback in chat until you're satisfied with the result. Cline also monitors linter/compiler errors (missing imports, syntax errors, etc.) so he can fix issues that come up along the way on his own.

All changes made by Cline are recorded in your file's Timeline, providing an easy way to track and revert modifications if needed.

<!-- Transparent pixel to create line break after floating image -->

<img width="2000" height="0" src="https://github.com/user-attachments/assets/ee14e6f7-20b8-4391-9091-8e8e25561929"><br>

<img align="left" width="370" src="https://github.com/user-attachments/assets/bc2e85ba-dfeb-4fe6-9942-7cfc4703cbe5">

### Use the Browser

With Claude 3.5 Sonnet's new [Computer Use](https://www.anthropic.com/news/3-5-models-and-computer-use) capability, Cline can launch a browser, click elements, type text, and scroll, capturing screenshots and console logs at each step. This allows for interactive debugging, end-to-end testing, and even general web use! This gives him autonomy to fixing visual bugs and runtime issues without you needing to handhold and copy-pasting error logs yourself.

Try asking Cline to "test the app", and watch as he runs a command like `npm run dev`, launches your locally running dev server in a browser, and performs a series of tests to confirm that everything works. [See a demo here.](https://x.com/sdrzn/status/1850880547825823989)

<!-- Transparent pixel to create line break after floating image -->

<img width="2000" height="0" src="https://github.com/user-attachments/assets/ee14e6f7-20b8-4391-9091-8e8e25561929"><br>

<img align="right" width="360" src="https://github.com/user-attachments/assets/7fdf41e6-281a-4b4b-ac19-020b838b6970">

### Add Context

-   **`@url`:** Paste in a URL for the extension to fetch and convert to markdown, useful when you want to give Cline the latest docs
-   **`@problems`:** Add workspace errors and warnings ('Problems' panel) for Cline to fix
-   **`@file`:** Adds a file's contents so you don't have to waste API requests approving read file (+ type to search files)
-   **`@folder`:** Adds folder's files all at once to speed up your workflow even more

## Contributing

To contribute to the project, start by exploring [open issues](https://github.com/cline/cline/issues) or checking our [feature request board](https://github.com/cline/cline/discussions/categories/feature-requests?discussions_q=is%3Aopen+category%3A%22Feature+Requests%22+sort%3Atop). We'd also love to have you join our [Discord](https://discord.gg/cline) to share ideas and connect with other contributors.

<details>
<summary>Local Development Instructions</summary>

1. Clone the repository _(Requires [git-lfs](https://git-lfs.com/))_:
    ```bash
    git clone https://github.com/cline/cline.git
    ```
2. Open the project in VSCode:
    ```bash
    code cline
    ```
3. Install the necessary dependencies for the extension and webview-gui:
    ```bash
    npm run install:all
    ```
4. Launch by pressing `F5` (or `Run`->`Start Debugging`) to open a new VSCode window with the extension loaded. (You may need to install the [esbuild problem matchers extension](https://marketplace.visualstudio.com/items?itemName=connor4312.esbuild-problem-matchers) if you run into issues building the project.)

</details>

## License

[Apache 2.0 © 2024 Cline Bot Inc.](./LICENSE)<|MERGE_RESOLUTION|>--- conflicted
+++ resolved
@@ -4,7 +4,6 @@
 
 ### Setup
 
-<<<<<<< HEAD
 - Install dependencies:
    ```bash
    npm run install:all
@@ -45,13 +44,7 @@
 
 **Note:** The VSIX file is checked into the git repository's `bin/` directory for easy distribution.
 
-After installation, Roo Cline will appear in your Cursor's installed extensions list. You can verify this by opening Cursor's Extensions panel (Cmd/Ctrl+Shift+X) and checking under the "Installed" section.
-=======
-1. Bump the version in `package.json`
-2. Update the version number in the `files` list in `package.json`
-
 After installation, Roo Cline will appear in your VSCode-compatible editor's installed extensions list. You can verify this by opening your editor's Extensions panel (Cmd/Ctrl+Shift+X) and checking under the "Installed" section.
->>>>>>> 490a84e0
 
 ### Publishing
 
